################################################################################
# oops/surface_/orbitplane.py: OrbitPlane subclass of class Surface
################################################################################

import numpy as np
from polymath import *

from oops.event                import Event
from oops.surface_.surface     import Surface
from oops.surface_.ringplane   import RingPlane
from oops.path_.path           import Path
from oops.path_.circlepath     import CirclePath
from oops.frame_.frame         import Frame
from oops.frame_.inclinedframe import InclinedFrame
from oops.frame_.spinframe     import SpinFrame
from oops.constants            import *

class OrbitPlane(Surface):
    """OrbitPlane is a subclass of the Surface class describing a flat surface
    sharing its geometric center and tilt with a body on an eccentric and/or
    inclined orbit. The orbit is described as circle offset from the center of
    the planet by a distance ae; this approximation is only accurate to first
    order in eccentricty.

    The coordinate system consists of cylindrical coordinates (a, theta, z)
    where a is the mean radius of the orbit. The zero of longitude is aligned
    with the pericenter.

    The system is masked outside the semimajor axis, but unmasked inside.
    However, coordinates and intercepts are calculated at all locations.
    """

    COORDINATE_TYPE = "polar"
    IS_VIRTUAL = False

    def __init__(self, elements, epoch, origin, frame, id=None):
        """Constructor for an OffsetPlane surface.

            elements    a tuple containing three, six or nine orbital elements:
                a           mean radius of orbit, km.
                lon         mean longitude at epoch of a reference object, in
                            radians. This is provided if the user wishes to
                            track a moving body in the plane. However, it does
                            not affect the surface or its coordinate system.
                n           mean motion of a body orbiting within the ring, in
                            radians/sec. This affects velocities returned by
                            the surface but not the surface or its coordinate
                            system.

                e           orbital eccentricty.
                peri        longitude of pericenter at epoch, radians.
                prec        pericenter precession rate, radians/sec.

                i           inclination, radians.
                node        longitude of ascending node at epoch, radians.
                regr        nodal regression rate, radians/sec, NEGATIVE!

            epoch       the time TDB relative to which all orbital elements are
                        defined.
            origin      the path or ID of the planet center.
            frame       the frame or ID of the frame in which the orbit is
                        defined. Should be inertial.
            id          the ID under which to register the orbit path; None to
                        leave it unregistered

        Note that the origin and frame used by the returned OrbitPlane object
        will differ from those used to define it here.
        """

        # Save the initial center path and frame. The frame should be inertial.
        self.defined_origin = Path.as_waypoint(origin)
        self.defined_frame = Frame.as_wayframe(frame)
        assert self.defined_frame.origin is None    # assert inertial

        # We will update the surface's actual path and frame as needed
        self.internal_origin = self.defined_origin
        self.internal_frame = self.defined_frame

        # Save the orbital elements
        self.a   = elements[0]
        self.lon = elements[1]
        self.n   = elements[2]

        self.epoch = Scalar.as_scalar(epoch)

        # Interpret the inclination
        self.has_inclination = (len(elements) >= 9)
        if self.has_inclination:
            self.i = elements[6]
            self.has_inclination = (self.i != 0)

        # If the orbit is inclined, define a special-purpose inclined frame
        if self.has_inclination:
            if id is None:
                frame_id = None
            else:
                frame_id = id + "_INCLINATION"

            self.inclined_frame = InclinedFrame(elements[6],  # inclination
                                                elements[7],  # ascending node
                                                elements[8],  # regression rate
                                                self.epoch,
                                                self.internal_frame,
                                                True,         # despin
                                                id = frame_id)
            self.internal_frame = self.inclined_frame
        else:
            self.inclined_frame = None

        # The inclined frame changes its tilt relative to the equatorial plane,
        # accounting for nodal regression, but does not change the reference
        # longitude from that used by the initial frame.

        # Interpret the eccentricity
        self.has_eccentricity = (len(elements) >= 6)
        if self.has_eccentricity:
            self.e = elements[3]
            self.has_eccentricity = (self.e != 0)

        # If the orbit is eccentric, construct a special-purpose path defining
        # the center of the displaced ring
        if self.has_eccentricity:
            self.ae = self.a * self.e
            self.lon_sub_peri = self.lon - elements[4]
            self.n_sub_prec = self.n - elements[5]

            if id is None:
                path_id = None
            else:
               path_id = id + "_ECCENTRICITY"

            self.peri_path = CirclePath(elements[0] * elements[3],  # a*e
                                        elements[4] + PI,           # apocenter
                                        elements[5],                # precession
                                        self.epoch,                 # epoch
                                        self.internal_origin,       # origin
                                        self.internal_frame,        # reference
                                        id = path_id)
            self.internal_origin = self.peri_path

            # The peri_path circulates around the initial origin but does not
            # rotate.

            if id is None:
                frame_id = None
            else:
                frame_id = id + "_PERICENTER"

            self.spin_frame = SpinFrame(elements[4],                # pericenter
                                        elements[5],                # precession
                                        self.epoch,                 # epoch
                                        2,                          # z-axis
                                        self.internal_frame,        # reference
                                        id = frame_id)
            self.internal_frame = self.spin_frame

        else:
            self.peri_path = None
            self.spin_frame = None

        self.ringplane = RingPlane(self.internal_origin,
                                   self.internal_frame,
                                   radii=(0,self.a), gravity=None, elevation=0.)

        self.refplane = RingPlane(self.defined_origin,
                                  self.defined_frame, 
                                  radii=(0,self.a), gravity=None, elevation=0.)

        # The primary origin and frame for the orbit
        self.origin = self.internal_origin.waypoint
        self.frame = self.internal_frame.wayframe

    def coords_from_vector3(self, pos, obs=None, axes=2, derivs=False):
        """Convert positions in the internal frame to surface coordinates.

        Input:
            pos         a Vector3 of positions at or near the surface.
            obs         a Vector3 of observer positions. Ignored for solid
                        surfaces but needed for virtual surfaces.
            axes        2 or 3, indicating whether to return a tuple of two or
                        three Scalar objects.
            derivs      True to propagate any derivatives inside pos and obs
                        into the returned coordinates.

        Return:         coordinate values packaged as a tuple containing two or
                        three Scalars, one for each coordinate.
        """

        return self.ringplane.coords_from_vector3(pos, obs, axes=axes,
                                                       derivs=derivs)

    def vector3_from_coords(self, coords, obs=None, derivs=False):
        """Convert surface coordinates to positions in the internal frame.

        Input:
            coords      a tuple of two or three Scalars defining the
                        coordinates.
            obs         position of the observer in the surface frame. Ignored
                        for solid surfaces but needed for virtual surfaces.
            derivs      True to propagate any derivatives inside the coordinates
                        and obs into the returned position vectors.

        Return:         a Vector3 of intercept points defined by the
                        coordinates.

        Note that the coordinates can all have different shapes, but they must
        be broadcastable to a single shape.
        """

        return self.ringplane.vector3_from_coords(coords, obs, derivs=derivs)

    def intercept(self, obs, los, derivs=False, guess=None):
        """The position where a specified line of sight intercepts the surface.

        Input:
            obs         observer position as a Vector3.
            los         line of sight as a Vector3.
            derivs      True to propagate any derivatives inside obs and los
                        into the returned intercept point.
            t_guess     initial guess at the t array, optional.

        Return:         a tuple (pos, t) where
            pos         a Vector3 of intercept points on the surface, in km.
            t           a Scalar such that:
                            position = obs + t * los
        """

        return self.ringplane.intercept(obs, los, derivs=derivs, guess=None)

    def normal(self, pos, derivs=False):
        """The normal vector at a position at or near a surface.

        Input:
            pos         a Vector3 of positions at or near the surface.
            derivs      True to propagate any derivatives of pos into the
                        returned normal vectors.

        Return:         a Vector3 containing directions normal to the surface
                        that pass through the position. Lengths are arbitrary.
        """

        return self.ringplane.normal(pos, derivs=derivs)

    def velocity(self, pos):
        """The local velocity vector at a point within the surface.

        This can be used to describe the orbital motion of ring particles or
        local wind speeds on a planet.

        Input:
            pos         a Vector3 of positions at or near the surface.

        Return:         a Vector3 of velocities, in units of km/s.
        """

        if self.has_eccentricity:
            # For purposes of a first-order velocity calculation, we can assume
            # that the difference between mean longitude and true longitude, in
            # a planet-centered frame, is small.
            #
            # In an inertial, planet-centered frame:
            #
            # r = a - ae cos(lon - peri)
            # lon = lon0 + n * (time - epoch) + 2ae sin(lon - peri)
            #
            # dr/dt = ae sin(lon - peri) (n - prec)
            # dlon/dt = n + 2ae cos(n - peri) (n - prec)
            #
            # In a frame rotating at rate = prec:
            #
            # dr/dt = ae sin(lon - peri) (n - prec)
            # dlon/dt = (n - prec) + 2ae cos(lon - peri) (n - prec)
            #
            # x = r cos(lon)
            # y = r sin(lon)
            #
            # dx/dt = dr/dt * cos(lon) - r sin(lon) dlon/dt
            # dy/dy = dr/dt * sin(lon) + r cos(lon) dlon/dt

            (x,y,z) = pos.to_scalars()
            x = x + self.ae         # shift origin to center of planet

            r = (x**2 + y**2).sqrt()
            cos_lon_sub_peri = x/r
            sin_lon_sub_peri = y/r

            dr_dt = sin_lon_sub_peri * (self.ae * self.n_sub_prec)
<<<<<<< HEAD
            r_dlon_dt = r * self.n_sub_prec * (cos_lon_sub_peri * 2*self.ae + 1)
=======
            r_dlon_dt = (cos_lon_sub_peri * 2*self.ae + 1) * self.n_sub_prec * r
>>>>>>> 3b05fe9f

            dx_dt = cos_lon_sub_peri * dr_dt - sin_lon_sub_peri * r_dlon_dt
            dy_dt = sin_lon_sub_peri * dr_dt + cos_lon_sub_peri * r_dlon_dt

            return Vector3.from_scalars(dx_dt, dy_dt, 0.)

        else:
            return self.n * Vector3.ZAXIS.cross(pos)

    ############################################################################
    # Longitude-anomaly conversions
    ############################################################################

    def from_mean_anomaly(self, anom):
        """The longitude in this frame based on the mean anomaly.

        Accurate to first order in eccentricity."""

        anom = Scalar.as_scalar(anom)

        if not self.has_eccentricity:
            return anom
        else:
            return anom + (2*self.ae) * anom.sin()

    def to_mean_anomaly(self, lon):
        """The mean anomaly given an orbital longitude.

        Accurate to first order in eccentricity. Iteration is performed using
        Newton's method to ensure that this function is an exact inverse of
        from_mean_anomaly().
        """

        lon = Scalar.as_scalar(lon)
        if not self.has_eccentricity: return lon

        # Solve lon = x + 2ae sin(x)
        #
        # Let
        #   y(x) = x + 2ae sin(x) - lon
        #
        #   dy/dx = 1 + 2ae cos(x)
        #
        # For x[n] as a guess at n,
        #   x[n+1] = x[n] - y(x[n]) / dy/dx

        ae_x2 = 2 * self.ae
        x = lon - ae_x2 * lon.sin()

        # Iterate until all improvement ceases. Should not take long
        prev_max_abs_dx = TWOPI
        max_abs_dx = PI
        while (max_abs_dx < prev_max_abs_dx):
            dx = (lon - x - ae_x2 * x.sin()) / (x.cos() * ae_x2 + 1)
            x += dx

            prev_max_abs_dx = max_abs_dx
            max_abs_dx = abs(dx).max()

        return x

################################################################################
# UNIT TESTS
################################################################################

import unittest

class Test_OrbitPlane(unittest.TestCase):

    def runTest(self):

        # elements = (a, lon, n)

        # Circular orbit, no derivatives, forward
        elements = (1, 0, 1)
        epoch = 0
        orbit = OrbitPlane(elements, epoch, "SSB", "J2000", "TEST")

        pos = Vector3([(1,0,0), (2,0,0), (-1,0,0), (0,1,0.1)])
        (r,l,z) = orbit.coords_from_vector3(pos, None, axes=3, derivs=False)

        r_true = Scalar([1,2,1,1])
        l_true = Scalar([0, 0, PI, HALFPI])
        z_true = Scalar([0,0,0,0.1])

        self.assertTrue(abs(r - r_true).max() < 1.e-12)
        self.assertTrue(abs(l - l_true).max() < 1.e-12)
        self.assertTrue(abs(z - z_true).max() < 1.e-12)

        # Circular orbit, no derivatives, reverse
        pos2 = orbit.vector3_from_coords((r, l, z), None, derivs=False)

        self.assertTrue((pos - pos2).norm().max() < 1.e-10)

        # Circular orbit, with derivatives, forward
        pos = Vector3([(1,0,0), (2,0,0), (-1,0,0), (0,1,0.1)])
        pos.insert_deriv('pos', Vector3.IDENTITY, override=True)
        eps = 1.e-6
        delta = 1.e-4

        for step in ([eps,0,0], [0,eps,0], [0,0,eps]):
            dpos = Vector3(step)
            (r,l,z) = orbit.coords_from_vector3(pos + dpos, None, axes=3,
                                                derivs=True)

            r_test = r + r.d_dpos.chain(dpos)
            l_test = l + l.d_dpos.chain(dpos)
            z_test = z + z.d_dpos.chain(dpos)

            self.assertTrue(abs(r - r_test).max() < delta)
            self.assertTrue(abs(l - l_test).max() < delta)
            self.assertTrue(abs(z - z_test).max() < delta)

        # Circular orbit, with derivatives, reverse
        pos = Vector3([(1,0,0), (2,0,0), (-1,0,0), (0,1,0.1)])
        (r,l,z) = orbit.coords_from_vector3(pos, None, axes=3, derivs=False)
        eps = 1.e-6
        delta = 1.e-5

        r.insert_deriv('r', Scalar.ONE, override=True)
        l.insert_deriv('l', Scalar.ONE, override=True)
        z.insert_deriv('z', Scalar.ONE, override=True)
        pos0 = orbit.vector3_from_coords((r, l, z), None, derivs=True)

        pos1 = orbit.vector3_from_coords((r + eps, l, z), None, derivs=False)
        pos1_test = pos0 + eps * pos0.d_dr
        self.assertTrue((pos1_test - pos1).norm().max() < delta)

        pos1 = orbit.vector3_from_coords((r, l + eps, z), None, derivs=False)
        pos1_test = pos0 + eps * pos0.d_dl
        self.assertTrue((pos1_test - pos1).norm().max() < delta)

        pos1 = orbit.vector3_from_coords((r, l, z + eps), None, derivs=False)
        pos1_test = pos0 + eps * pos0.d_dz
        self.assertTrue((pos1_test - pos1).norm().max() < delta)

        # elements = (a, lon, n, e, peri, prec)

        # Eccentric orbit, no derivatives, forward
        ae = 0.1
        prec = 0.1
        elements = (1, 0, 1, ae, 0, prec)
        epoch = 0
        orbit = OrbitPlane(elements, epoch, "SSB", "J2000", "TEST")
        eps = 1.e-6
        delta = 1.e-5

        pos = Vector3([(1,0,0), (2,0,0), (-1,0,0), (0,1,0.1)])
        event = Event(0., pos, "SSB", "J2000")
        (r,l,z) = orbit.coords_of_event(event, derivs=False)

        r_true = Scalar([1. + ae, 2. + ae, 1 - ae, np.sqrt(1. + ae**2)])
        l_true = Scalar([TWOPI, TWOPI, PI, np.arctan2(1,ae)])
        z_true = Scalar([0,0,0,0.1])

        self.assertTrue(abs(r - r_true).max() < delta)
        self.assertTrue(abs(l - l_true).max() < delta)
        self.assertTrue(abs(z - z_true).max() < delta)

        # Eccentric orbit, no derivatives, reverse
        event2 = orbit.event_at_coords(event.time, (r,l,z))
        self.assertTrue((pos - event.pos).norm().max() < 1.e-10)
        self.assertTrue((event.vel).norm().max() < 1.e-10)

        # Eccentric orbit, with derivatives, forward
        ae = 0.1
        prec = 0.1
        elements = (1, 0, 1, ae, 0, prec)
        epoch = 0
        orbit = OrbitPlane(elements, epoch, "SSB", "J2000")
        eps = 1.e-6
        delta = 3.e-5

        pos = Vector3([(1,0,0), (2,0,0), (-1,0,0), (0,1,0.1)])

        for v in ([0,0,0], [0.1,0,0], [0,0.1,0], [0,0,0.1]):
            vel = Vector3(v)
            event = Event(0., (pos, vel), "SSB", "J2000")
            (r,l,z) = orbit.coords_of_event(event, derivs=True)

            event = Event(eps, (pos + vel*eps, vel), "SSB", "J2000")
            (r1,l1,z1) = orbit.coords_of_event(event, derivs=False)
            dr_dt_test = (r1 - r) / eps
            dl_dt_test = (l1 - l) / eps
            dz_dt_test = (z1 - z) / eps

            self.assertTrue(abs(r.d_dt - dr_dt_test).max() < delta)
            self.assertTrue(abs(z.d_dt - dz_dt_test).max() < delta)

            d_dl_dt = ((l.d_dt*eps - dl_dt_test*eps + PI) % TWOPI - PI) / eps
            self.assertTrue(abs(d_dl_dt).max() < delta)

        # Eccentric orbit, with derivatives, reverse
        pos = Vector3([(1,0,0), (2,0,0), (-1,0,0), (0,1,0.1)])
        (r,l,z) = orbit.coords_from_vector3(pos, axes=3, derivs=False)
        eps = 1.e-6
        delta = 1.e-5

        r.insert_deriv('r', Scalar.ONE)
        l.insert_deriv('l', Scalar.ONE)
        z.insert_deriv('z', Scalar.ONE)
        pos0 = orbit.vector3_from_coords((r, l, z), derivs=True)

        pos1 = orbit.vector3_from_coords((r + eps, l, z), derivs=False)
        pos1_test = pos0 + eps * pos0.d_dr
        self.assertTrue((pos1_test - pos1).norm().max() < delta)

        pos1 = orbit.vector3_from_coords((r, l + eps, z), derivs=False)
        pos1_test = pos0 + eps * pos0.d_dl
        self.assertTrue((pos1_test - pos1).norm().max() < delta)

        pos1 = orbit.vector3_from_coords((r, l, z + eps), derivs=False)
        pos1_test = pos0 + eps * pos0.d_dz
        self.assertTrue((pos1_test - pos1).norm().max() < delta)

        # elements = (a, lon, n, e, peri, prec, i, node, regr)

        # Inclined orbit, no eccentricity, no derivatives, forward
        inc = 0.1
        regr = -0.1
        node = -HALFPI
        sini = np.sin(inc)
        cosi = np.cos(inc)

        elements = (1, 0, 1, 0, 0, 0, inc, node, regr)
        epoch = 0
        orbit = OrbitPlane(elements, epoch, "SSB", "J2000")
        eps = 1.e-6
        delta = 1.e-5

        dz = 0.1
        pos = Vector3([(1,0,0), (2,0,0), (-1,0,0), (0,1,dz)])
        event = Event(0., pos, "SSB", "J2000")
        (r,l,z) = orbit.coords_of_event(event, derivs=False)

        r_true = Scalar([cosi, 2*cosi, cosi, np.sqrt(1 + (dz*sini)**2)])
        l_true = Scalar([TWOPI, TWOPI, PI, np.arctan2(1,dz*sini)])
        z_true = Scalar([-sini, -2*sini, sini, dz*cosi])

        self.assertTrue(abs(r - r_true).max() < delta)
        self.assertTrue(abs(l - l_true).max() < delta)
        self.assertTrue(abs(z - z_true).max() < delta)

        # Inclined orbit, no derivatives, reverse
        event2 = orbit.event_at_coords(event.time, (r,l,z))
        self.assertTrue((pos - event.pos).norm().max() < 1.e-10)
        self.assertTrue(event.vel.norm().max() < 1.e-10)

        # Inclined orbit, with derivatives, forward
        inc = 0.1
        regr = -0.1
        node = -HALFPI
        sini = np.sin(inc)
        cosi = np.cos(inc)

        elements = (1, 0, 1, 0, 0, 0, inc, node, regr)
        epoch = 0
        orbit = OrbitPlane(elements, epoch, "SSB", "J2000")
        eps = 1.e-6
        delta = 1.e-5

        dz = 0.1
        pos = Vector3([(1,0,0), (2,0,0), (-1,0,0), (0,1,dz)])

        for v in ([0,0,0], [0.1,0,0], [0,0.1,0], [0,0,0.1]):
            vel = Vector3(v)
            event = Event(0., (pos, vel), "SSB", "J2000")
            (r,l,z) = orbit.coords_of_event(event, derivs=True)

            event = Event(eps, (pos + vel*eps, vel), "SSB", "J2000")
            (r1,l1,z1) = orbit.coords_of_event(event, derivs=False)
            dr_dt_test = (r1 - r) / eps
            dl_dt_test = ((l1 - l + PI) % TWOPI - PI) / eps
            dz_dt_test = (z1 - z) / eps

            self.assertTrue(abs(r.d_dt - dr_dt_test).max() < delta)
            self.assertTrue(abs(l.d_dt - dl_dt_test).max() < delta)
            self.assertTrue(abs(z.d_dt - dz_dt_test).max() < delta)

        # Inclined orbit, with derivatives, reverse
        pos = Vector3([(1,0,0), (2,0,0), (-1,0,0), (0,1,0.1)])
        (r,l,z) = orbit.coords_from_vector3(pos, axes=3, derivs=False)
        eps = 1.e-6
        delta = 1.e-5

        r.insert_deriv('r', Scalar.ONE)
        l.insert_deriv('l', Scalar.ONE)
        z.insert_deriv('z', Scalar.ONE)
        pos0 = orbit.vector3_from_coords((r, l, z), derivs=True)

        pos1 = orbit.vector3_from_coords((r + eps, l, z), derivs=False)
        pos1_test = pos0 + eps * pos0.d_dr
        self.assertTrue((pos1_test - pos1).norm().max() < delta)

        pos1 = orbit.vector3_from_coords((r, l + eps, z), derivs=False)
        pos1_test = pos0 + eps * pos0.d_dl
        self.assertTrue((pos1_test - pos1).norm().max() < delta)

        pos1 = orbit.vector3_from_coords((r, l, z + eps), derivs=False)
        pos1_test = pos0 + eps * pos0.d_dz
        self.assertTrue((pos1_test - pos1).norm().max() < delta)

        # From/to mean anomaly
        elements = (1, 0, 1, 0.1, 0, 0.1)
        epoch = 0
        orbit = OrbitPlane(elements, epoch, "SSB", "J2000", "TEST")

        l = np.arange(361) * RPD
        anoms = orbit.to_mean_anomaly(l)

        lons = orbit.from_mean_anomaly(anoms)
        self.assertTrue(abs(lons - l).max() < 1.e-15)

########################################
if __name__ == '__main__':
    unittest.main(verbosity=2)
################################################################################<|MERGE_RESOLUTION|>--- conflicted
+++ resolved
@@ -285,14 +285,10 @@
             sin_lon_sub_peri = y/r
 
             dr_dt = sin_lon_sub_peri * (self.ae * self.n_sub_prec)
-<<<<<<< HEAD
             r_dlon_dt = r * self.n_sub_prec * (cos_lon_sub_peri * 2*self.ae + 1)
-=======
-            r_dlon_dt = (cos_lon_sub_peri * 2*self.ae + 1) * self.n_sub_prec * r
->>>>>>> 3b05fe9f
-
-            dx_dt = cos_lon_sub_peri * dr_dt - sin_lon_sub_peri * r_dlon_dt
-            dy_dt = sin_lon_sub_peri * dr_dt + cos_lon_sub_peri * r_dlon_dt
+
+            dx_dt = dr_dt * cos_lon_sub_peri - r_dlon_dt * sin_lon_sub_peri
+            dy_dt = dr_dt * sin_lon_sub_peri + r_dlon_dt * cos_lon_sub_peri
 
             return Vector3.from_scalars(dx_dt, dy_dt, 0.)
 
