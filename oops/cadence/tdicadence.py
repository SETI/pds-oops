################################################################################
# oops/cadence/tdicadence.py: TDICadence subclass of class Cadence
################################################################################

<<<<<<< HEAD
from polymath import Qube, Boolean, Scalar, Pair, Vector
=======
from polymath import Scalar

>>>>>>> 2aa61d30
from . import Cadence

class TDICadence(Cadence):
    """A Cadence subclass defining the integration intervals of lines in a TDI
    ("Time Delay and Integration") camera.
    """

    def __init__(self, lines, tstart, tdi_texp, tdi_stages, tdi_sign=-1):
        """Constructor for a TDICadence.

        Input:
            lines       the number of lines in the detector.

            tstart      the start time of the observation in seconds TDB.

            tdi_texp    the interval in seconds from the start of one TDI step
                        to the start of the next.

            tdi_stages  the number of TDI time steps.

            tdi_sign    +1 if pixel DNs are shifted in the positive direction
                        along the 'ut' or 'vt' axis; -1 if DNs are shifted in
                        the negative direction. Default is -1, suitable for
                        JunoCam.
        """

        # Save the input parameters
        self.lines = lines
        self.tstart = float(tstart)
        self.tdi_texp = float(tdi_texp)
        self.tdi_stages = tdi_stages
        self.tdi_sign = 1 if tdi_sign > 0 else -1

        self._tdi_upward = (self.tdi_sign > 0)
        self._max_shifts = self.tdi_stages - 1
        self._max_line = self.lines - 1

        # Fill in the required attributes
        self.time = (self.tstart, self.tstart + self.tdi_texp * self.tdi_stages)
        self.midtime = 0.5 * (self.time[0] + self.time[1])
        self.lasttime = None            # has no meaningful definition
        self.shape = (self.lines,)
        self.is_continuous = True

    def __getstate__(self):
        return (self.lines, self.tstart, self.tdi_texp, self.tdi_stages,
                self.tdi_sign)

    def __setstate__(self, state):
        self.__init__(*state)

    ############################################################################
    # Methods unique to this class
    ############################################################################

    #===========================================================================
    def tdi_shifts_at_line(self, line, remask=False):
        """The number of TDI shifts at the given image line.

        Note that this method is unique to the TDICadence class.

        Input:
            line        a Scalar line number.
            remask      True to mask values outside the time limits.

        Return:         an integer Scalar defining the number of TDI shifts at
                        this line number
        """

        line = Scalar.as_scalar(line, recursive=False).as_int()

        if self._tdi_upward:
            shifts = line
        else:
            shifts = self._max_line - line

        shifts = shifts.clip(0, self._max_shifts, remask=remask)
        return shifts

    ############################################################################
    # Standard Cadence methods
    ############################################################################

    #===========================================================================
    def time_at_tstep(self, tstep, remask=False, derivs=False, inclusive=True):
        """The time associated with the given time step.

        This method supports non-integer time step values.

        Input:
            tstep       a Scalar of time step index values.
            remask      True to mask values outside the time limits.
            derivs      True to include derivatives of tstep in the returned
                        time.
            inclusive   True to treat the maximum index of the cadence as inside
                        the cadence; False to treat it as outside.

        Return:         a Scalar of times in seconds TDB.
        """

        top = self.tdi_stages if inclusive else None

        tstep_int = Scalar.as_scalar(tstep).int(top=top, remask=remask)
        (time_min,
         time_max) = self.time_range_at_tstep(tstep_int, remask=remask)

        tfrac = tstep - tstep_int
        time = time_min + tfrac * (time_max - time_min)
        return time

    #===========================================================================
    def time_range_at_tstep(self, tstep, remask=False, inclusive=True,
                                         shift=True):
        """The range of times for the given integer time step.

        Input:
            tstep       a Pair of time step index values.
            remask      True to mask values outside the time limits.
            inclusive   True to treat the maximum index of the cadence as inside
                        the cadence; False to treat it as outside.
            shift       True to identify the end moment of the cadence as being
                        part of the last time step.

        Return:         (time_min, time_max)
            time_min    a Scalar defining the minimum time associated with the
                        index. It is given in seconds TDB.
            time_max    a Scalar defining the maximum time value.
        """



# from juno-py3...
#        tstep_int = Scalar.as_scalar(tstep).as_int()
#        tstep_int = tstep_int.clip(0, self.lines, remask=mask)

#        if self._tdi_upward:
#            offset = Scalar.minimum(tstep_int + 1, self.tdi_stages)
#        else:
#            offset = Scalar.minimum(self.lines - tstep_int, self.tdi_stages)

#        time0 = self.time[1] - offset * self.tdi_texp

#        return (time0, self.time[1])



        stages = self.tdi_shifts_at_line(tstep, remask=remask) + 1

        return (self.time[1] - stages * self.tdi_texp, self.time[1])

    #===========================================================================
    def tstep_at_time(self, time, remask=False, derivs=False, inclusive=True):
        """Time step for the given time.

        This method returns non-integer time steps.

        Input:
            time        a Scalar of times in seconds TDB.
            remask      True to mask time values not sampled within the cadence.
            derivs      True to include derivatives of tstep in the returned
                        time.
            inclusive   True to treat the end time of an interval as inside the
                        cadence; False to treat it as outside. The start time of
                        an interval is always treated as inside.

        Return:         a Pair of time step index values.
        """

        #### TBD

    #===========================================================================
    def time_is_outside(self, time, inclusive=True):
        """A Boolean mask of time(s) that fall outside the cadence.

        Input:
            time        a Scalar of times in seconds TDB.
            inclusive   True to treat the end time of an interval as inside;
                        False to treat it as outside. The start time of an
                        interval is always treated as inside.

        Return:         a Boolean array indicating which time values are not
                        sampled by the cadence.
        """

        return Cadence.time_is_outside(self, time, inclusive)

    #===========================================================================
    def time_shift(self, secs):
        """Construct a duplicate of this Cadence with all times shifted by given
        amount.

        Input:
            secs        the number of seconds to shift the time later.
        """

        return TDICadence(self.tstart + secs, self.tdi_texp, self.tdi_stages,
                          self.tdi_sign, self.lines)

    #===========================================================================
    def as_continuous(self):
        """A shallow copy of this cadence, forced to be continuous."""

        return self

################################################################################
# UNIT TESTS
################################################################################

import unittest

class Test_TDICadence(unittest.TestCase):

    def runTest(self):

        pass        # Needed!

########################################
if __name__ == '__main__':
    unittest.main(verbosity=2)
################################################################################<|MERGE_RESOLUTION|>--- conflicted
+++ resolved
@@ -2,12 +2,8 @@
 # oops/cadence/tdicadence.py: TDICadence subclass of class Cadence
 ################################################################################
 
-<<<<<<< HEAD
-from polymath import Qube, Boolean, Scalar, Pair, Vector
-=======
 from polymath import Scalar
 
->>>>>>> 2aa61d30
 from . import Cadence
 
 class TDICadence(Cadence):
