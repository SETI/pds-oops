--- conflicted
+++ resolved
@@ -1,34 +1,12 @@
 ################################################################################
 # oops/backplane/unittester.py
 ################################################################################
-<<<<<<< HEAD
-=======
 
 import os
->>>>>>> 8defcb7c
 import unittest
 import oops.backplane.gold_master as gm
 from oops.unittester_support import OOPS_TEST_DATA_PATH
 
-<<<<<<< HEAD
-from oops.backplane            import Test_Backplane_via_gold_master
-from oops.backplane            import Test_Backplane_Surfaces
-from oops.backplane            import Test_Backplane_Borders
-from oops.backplane            import Test_Backplane_Empty_Events
-from oops.backplane.ansa       import Test_Ansa
-from oops.backplane.border     import Test_Border
-from oops.backplane.distance   import Test_Distance
-from oops.backplane.lighting   import Test_Lighting
-from oops.backplane.limb       import Test_Limb
-from oops.backplane.orbit      import Test_Orbit
-from oops.backplane.pole       import Test_Pole
-from oops.backplane.resolution import Test_Resolution
-from oops.backplane.ring       import Test_Ring
-from oops.backplane.sky        import Test_Sky
-from oops.backplane.spheroid   import Test_Spheroid
-from oops.backplane.where      import Test_Where
-
-=======
 class Test_Backplane_via_gold_master(unittest.TestCase):
 
   def runTest(self):
@@ -53,7 +31,6 @@
                 moon    = 'EPIMETHEUS',
                 ring    = 'SATURN_MAIN_RINGS')
 
->>>>>>> 8defcb7c
 ########################################
 if __name__ == '__main__':
     unittest.main(verbosity=2)
