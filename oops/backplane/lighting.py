--- conflicted
+++ resolved
@@ -410,10 +410,6 @@
         # Select the 95th percentile as a large but representative value
         # This is needed because km_per_fov_radian diverges near limb
         values = deg_per_fov_radian[deg_per_fov_radian.antimask].vals
-<<<<<<< HEAD
-        values = np.sort(values)
-=======
->>>>>>> 18af790b
         if values.size == 0:
             continue
         values = np.sort(values.flatten())
