################################################################################
# oops/backplane/gold_master.py: Backplane gold master tester and support.
################################################################################
"""\
########################################################################
# How to use with the Python unittest module for a host or instrument...
########################################################################
# Case 1: A single test
####################################

import unittest
import oops.backplane.gold_master as gm

class Test_<your test name>(unittest.TestCase):

    def runTest(self):

        gm.execute_as_unittest(self,
                obspath = 'file path inside the test_data directory',
                index   = (index to apply to result of from_file, or None),
                module  = 'hosts.xxx.yyy',
                planet  = 'SATURN',             # for example
                moon    = 'ENCELADUS',          # for example
                ring    = 'SATURN_MAIN_RINGS',  # for example, optional
                kwargs  = {},                   # other from_file inputs
                <overrides of any default gold_master input arguments>)

####################################
# Case 2: Multiple tests
####################################

import unittest
import oops.backplane.gold_master as gm

class Test_<your test name>(unittest.TestCase):

    def setUp(self):

        gm.define_standard_obs('obs1',
                obspath = 'file path inside the test_data directory',
                index   = (index to apply to result of from_file, or None),
                module  = 'hosts.xxx.yyy',
                planet  = 'SATURN',             # for example
                moon    = 'ENCELADUS',          # for example
                ring    = 'SATURN_MAIN_RINGS',  # for example, optional
                kwargs  = {})                   # other from_file inputs
        gm.define_standard_obs('obs2', ...)
        gm.define_standard_obs('obs3', ...)

    def test_1(self):
        gm.execute_standard_unittest(unittest.TestCase,
                    'obs1'
                    <overrides of any default gold_master input arguments>)

    def test_2(self):
        gm.execute_standard_unittest(unittest.TestCase,
                    'obs2'
                    <overrides of any default gold_master input arguments>)

    def test_3(self):
        gm.execute_standard_unittest(unittest.TestCase,
                    'obs3'
                    <overrides of any default gold_master input arguments>)

########################################################################
# How to have a gold master tester program dedicated to an instrument...
########################################################################

import os
import oops.backplane.gold_master as gm

# Define the default observation for testing; note that this can be
# overridden on the command line.

gm.define_standard_obs(
                'default',
                obspath = 'file path inside the test_data directory',
                index   = (index to apply to result of from_file, or None),
                module  = 'hosts.xxx.yyy',
                planet  = 'SATURN'            # for example
                moon    = 'ENCELADUS'         # for example
                ring    = 'SATURN_MAIN_RINGS' # for example, optional
                kwargs  = {})                 # other from_file inputs
        gm.define_standard_obs('test2', ...)
        gm.define_standard_obs('test3', ...)

# Change any other default parameters, if necessary...

gm.set_default_args(arg = default_value, ...)

if __name__ == '__main__':
    gm.execute_as_command()

########################################################################
# Log file format
########################################################################

A single record of the log file has this format:
    "<time> | oops.backplane.gold_master | <level> | <suite> | <message>"
where
    <time>  is the local time to the level of ms.
    <level> is one of "DEBUG", "INFO", "WARNING", "ERROR", "FATAL".
    <suite> is the name of the test suite, e.g., "ring".
    <message> is a descriptive message.

For comparison tests, the message has the following format:
    <status>: "<title>"; diff=<diff1>/<diff2>/<limit>; ...
                         offset=<offset>/<radius>; ...
                         pixels=<count1>/<count2>/<pixels>
where:
    <status> is one of:
        "Success"               if the test passed;
        "Value mismatch"        if the values disagree by more than the
                                limit, but the mask is in agreement;
        "Mask mismatch"         if the masks disagree, but the values are in
                                agreement;
        "Value/mask mismatch"   if both the values and the mask disagree.
    <title>   is the title of the test.
    <diff1>   is the maximum discrepancy among the unmasked values.
    <diff2>   is the maximum discrepancy after we have expanded the
              comparison to include neighboring pixels, as defined by the
              specified radius.
    <limit>   the specified discrepancy limit of the test.
    <offset>  the offset distance required to bring value discrepancies below
              the limit, or to resolve any mask discrepancies.
    <radius>  the specified upper limit on an offset.
    <count1>  the number of discrepant pixels before allowing for an offset.
    <count2>  the number of discrepant pixels that cannot be accommodated by an
              offset.
    <pixels>  the total number of pixels tested.

Note that <diff2> and <count2> are not listed if not offset is required. Also,
note that the offset values are not listed in this case.
"""

import argparse
import datetime
import functools
import importlib
import logging
import numbers
import numpy as np
import os
import pickle
import PIL.Image
import sys
import warnings

from PIL           import Image
from scipy.ndimage import minimum_filter, maximum_filter
from scipy.ndimage import zoom as zoom_image

from polymath         import Boolean, Pair, Qube, Scalar
from oops.backplane   import Backplane
from oops.body        import Body
from oops.config      import LOGGING
from oops.constants   import DPR
from oops.observation import Observation

from oops.unittester_support import (OOPS_TEST_DATA_PATH,
                                     OOPS_TEST_DATA_PATH_,
                                     OOPS_GOLD_MASTER_PATH,
                                     OOPS_BACKPLANE_OUTPUT_PATH)

################################################################################
# The "default defaults" are defined here. A call to set_default_args() can be
# used to replace them for some specific test.
#
# Use set_default_obs() to define the observation used for unit tests and as the
# default for a run from the command line.
################################################################################

DEFAULTS = {
    'planet'        : [],
    'moon'          : [],
    'ring'          : [],
    'task'          : 'compare',
    'tolerance'     : 1,
    'radius'        : 1,
    'ignore_missing': False,
    'suite'         : [],
    'du'            : 0.,
    'dv'            : 0.,
    'undersample'   : 16,
    'inventory'     : True,
    'border'        : 0,
    'browse'        : True,
    'zoom'          : 1,
    'browse_format' : 'png',
    'verbose'       : True,
    'log'           : True,
    'level'         : 'debug',
}

# Note that default values of output, info, convergence, diagnostics,
# internals, performance, and platform cannot be overridden here.

# This is a dictionary test name -> key inputs for test
STANDARD_OBS = {
    'default': {
        'obspath'   : os.path.join(OOPS_TEST_DATA_PATH,
                                   'cassini/ISS/W1573721822_1.IMG'),
        'index'     : None,
        'module'    : 'hosts.cassini.iss',
        'planet'    : 'SATURN',
        'moon'      : 'EPIMETHEUS',
        'ring'      : 'SATURN_MAIN_RINGS',
        'kwargs'    : {},
    }
}


def set_default_args(**options):
    """Set the default command-line arguments for a gold master test.

    Options:
        planet          name of a planet for which to generate backplane arrays,
                        or else a list of planet names.
        moon            name of a moon for which to generate backplane arrays,
                        or else a list of moon names.
        ring            name of a ring for which to generate backplane arrays,
                        or else a list of ring names. Backplane arrays are
                        always generated for the default ring of each planet.
        task            name of the default test to perform, one of "preview",
                        "compare", and "adopt"; default is "compare".
        tolerance       factor to apply to the defined error allowances for all
                        backplane arrays; default 1.
        radius          allowed radius in pixels for a possible spatial offset
                        between the gold master and the test array; default 1.
        ignore_missing  True to raise a warning on any missing gold masters;
                        False to raise an error. Default is False.
        suite           name or names of the default test suite(s) to run; use
                        [] (the default) to include all test suites.
        du, dv          pixel offsets to apply to the origin of the meshgrid,
                        for testing sensitivity to pointing offsets; default 0.
        undersample     undersample factor for backplane tests and browse
                        images; default 16.
        inventory       True to use an inventory when generating backplanes.
        border          Size of border for inventory; default 0.
        browse          True to save browse images; default True.
        zoom            zoom factor for browse images; default 1.
        browse_format   browse image format, one of "png", "jpg", or "tiff".
        output          default directory for saving test arrays and browse
                        products; default defined by environment variable
                        "OOPS_BACKPLANE_OUTPUT_PATH".
        verbose         True to print output to the terminal by default.
        log             True to save a log file by default.
    """

    global DEFAULTS

    for key, value in options.items():
        DEFAULTS[key] = value


def set_default_obs(obspath, index, module, planet, moon=[], ring=[],
                    kwargs={}):
    """Set the details of the default observation to be used for the gold master
    test.

    These are the default observation file path and module to use if they are
    not specified in the command line.

    The specified planet, moon, and ring are used as the defaults when the
    observation is unspecified, but can be overridden at the command line.

    Options:
        obspath         file path to the default data object to be used.
        index           index to apply if from_file returns a list. If None,
                        backplanes will be generated for every Observation
                        returned by from_file.
        module          name of the default module to import, e.g.,
                        "hosts.cassini.iss". This module must have a "from_file"
                        method.
        planet          name of the default planet, or list of planet names.
        moon            name of the default moon, if any, or list of moon names.
        ring            name of the default ring, if any, or list of ring names.
                        Backplane arrays are always generated for the full ring
                        plane of the specified planet.
        kwargs          an optional dictionary of keyword arguments to be passed
                        to from_file.
    """

    define_standard_obs('default', obspath=obspath, index=index, module=module,
                                   planet=planet, moon=moon, ring=ring,
                                   kwargs=kwargs)


def define_standard_obs(name, obspath, index, module, planet, moon=[], ring=[],
                              kwargs={}):
    """Set the details of a standard gold master test.

    These are the observation file path and module to use when a test is
    identified by name.

    The specified planet, moon, and ring are used as the defaults when the
    observation is unspecified, but can be overridden at the command line.

    Options:
        name            name given for this test.
        obspath         file path to the default data object to be used.
        index           index to apply if from_file returns a list. If None,
                        backplanes will be generated for every Observation
                        returned by from_file.
        module          name of the default module to import, e.g.,
                        "hosts.cassini.iss". This module must have a "from_file"
                        method.
        planet          name of the default planet, or list of planet names.
        moon            name of the default moon, if any, or list of moon names.
        ring            name of the default ring, if any, or list of ring names.
                        Backplane arrays are always generated for the full ring
                        plane of the specified planet.
        kwargs          an optional dictionary of keyword arguments to be passed
                        to from_file.
    """

    global STANDARD_OBS

    STANDARD_OBS[name] = {}
    STANDARD_OBS[name]['obspath'] = obspath
    STANDARD_OBS[name]['index']   = index
    STANDARD_OBS[name]['module']  = module
    STANDARD_OBS[name]['planet']  = planet
    STANDARD_OBS[name]['moon']    = moon if moon else []
    STANDARD_OBS[name]['ring']    = ring if ring else []
    STANDARD_OBS[name]['kwargs']  = kwargs


################################################################################
# Overrides of specific tests
#
# Sometimes we understand why certain comparison tests have values that exceed
# the hard-wired limit.
################################################################################

TEST_OVERRIDES = {}

def override(title, value):
    """Override the hard-wired comparison values for specific tests.

    Input:
        title       the exact title of a test, e.g.,
                    "JUPITER:RING incidence angle, ring minus center (deg)".
        value       the revised comparison value, or None to suppress the test
                    entirely.
    """

    global TEST_OVERRIDES

    TEST_OVERRIDES[title] = value


################################################################################
# Command line execution
################################################################################

def execute_as_command():
    """Parse command-line arguments for gold master testing of one or more
    backplanes and then run the tests.

    A "Namespace" object is returned, containing all of the command line
    attributes, plus:
        from_file       the "from_file" function of the selected module.
        abpaths         the list of absolute paths to the observations.
        backplane_tests the list of BackplaneTest objects.
    """

    global STANDARD_OBS

    # Define parser...
    parser = argparse.ArgumentParser(description='''Gold Master backplane
                                                    test utility.''')

    # Data objects
    gr = parser.add_argument_group('Data objects')
    gr.add_argument('obspath', type=str, nargs='*', metavar='filepath',
                    default=None,
                    help='''File path to the data object(s) to be used;
                            default is %s.'''
                            % repr(STANDARD_OBS['default']['obspath']))
    gr.add_argument('--index', type=int, metavar='N', default=None,
                    help='''Index to use if the from_file method returns a list;
                            by default, backplane arrays will be generated for
                            each Observation object returned by from_file.''')
    gr.add_argument('--name', type=str, default='default',
                    help='''The name of the defined standard observation to use
                            if a file path is not given explicitly. Default is
                            "default".''')
    gr.add_argument('--module', type=str, default=None, metavar='hosts...',
                    help='''Name of the module containing the "from_file"
                            method for any file paths specified; default is
                            "%s".'''
                            % STANDARD_OBS['default']['module'])

    # Backplane targets
    gr = parser.add_argument_group('Backplane targets')
    gr.add_argument('-p', '--planet', type=str, nargs='*', metavar='name',
                    default=None,
                    help='''Name(s) of one or more planets for which to generate
                            backplane arrays; default is %s.'''
                         % repr(STANDARD_OBS['default']['planet']))
    gr.add_argument('-m', '--moon', type=str,nargs='*', metavar='name',
                    default=None,
                    help='''Name(s) of one or more moons for which to generate
                            backplane arrays; default is %s.'''
                         % repr(STANDARD_OBS['default']['moon']))
    gr.add_argument('-r', '--ring', type=str, nargs='*', metavar='name',
                    default=None,
                    help='''Name(s) of one or more rings for which to generate
                            backplane arrays. Arrays are always generated for
                            the default equatorial ring of the planet.
                            The default is %s.'''
                         % repr(STANDARD_OBS['default']['ring']))

    # Testing options
    gr = parser.add_argument_group('Testing options')
    gr.add_argument('--preview', dest='task', default='compare',
                    action='store_const', const='preview',
                    help='''Generate backplane arrays and browse images but do
                            not compare the arrays to the gold masters.''')
    gr.add_argument('-c', '--compare', dest='task',
                    action='store_const', const='compare',
                    help='''Generate backplane arrays and browse images and
                            compare the arrays to the gold masters.''')
    gr.add_argument('-a', '--adopt', dest='task',
                    action='store_const', const='adopt',
                    help='''Adopt these backplane arrays as the new gold
                            masters.''')
    gr.add_argument('--tolerance', type=float, metavar='TOL',
                    default=float(DEFAULTS['tolerance']),
                    help='''Factor to apply to backplane array error tolerances;
                            default %s.'''
                         % str(DEFAULTS['tolerance']))
    gr.add_argument('--radius', type=float, metavar='RAD',
                    default=float(DEFAULTS['radius']),
                    help='''Factor to apply to backplane array radial offset
                            limits; default %s.'''
                         % str(DEFAULTS['radius']))
    gr.add_argument('--ignore-missing', action='store_true',
                    default=DEFAULTS['ignore_missing'],
                    help='''Log a warning rather than an error if a gold
                            master backplane is missing.''')
    gr.add_argument('--suite', type=str, nargs='*', metavar='name',
                    default=[],
                    help='''Name(s) of the test suites to perform, e.g., "ring"
                            or "surface"; default is to perform all test suites.
                            ''')
    gr.add_argument('--du', type=float, default=0.,
                    help='''Offset to apply to the u-coordinate of the meshgrid
                            origin in units of pixels; default 0. This can be
                            useful for testing the tolerance to pointing
                            uncertainties.''')
    gr.add_argument('--dv', type=float, default=0.,
                    help='''Offset to apply to the v-coordinate of the meshgrid
                            origin in units of pixels; default 0. This can be
                            useful for testing the tolerance to pointing
                            uncertainties.''')
    gr.add_argument('--derivs', action='store_true', default=None,
                    help='''Perform tests of spatial derivatives of backplane
                            arrays. Default is to exclude the derivative tests
                            when undersampling=1, and to include them otherwise.
                            Note that tests can take several times longer with
                            this option enabled.''')
    gr.add_argument('--no-derivs', action='store_false', dest='derivs',
                    help='''Suppress tests of spatial derivatives of backplane
                            arrays.''')

    # Backplane array options
    gr = parser.add_argument_group('Backplane array options')
    gr.add_argument('-u', '--undersample', type=int, metavar='N',
                    default=DEFAULTS['undersample'],
                    help='''Factor by which to undersample backplane arrays;
                            default %d.'''
                         % DEFAULTS['undersample'])
    gr.add_argument('--inventory', action='store_true',
                    default=DEFAULTS['inventory'],
                    help='Use a body inventory when generating backplane%s.'
                         % ' (default)' if DEFAULTS['inventory'] else '')
    gr.add_argument('--no-inventory', dest='inventory', action='store_false',
                    help='''Do not use a body inventory when generating
                            backplanes%s.'''
                         % '' if DEFAULTS['inventory'] else ' (default)')
    gr.add_argument('--border', type=int, metavar='N',
                    default=DEFAULTS['border'],
                    help='''Number of pixels by which to expand image borders
                            when constructing the inventory; default %d.'''
                         % DEFAULTS['border'])
    gr.add_argument('--save-sampled', '--ss', action='store_true',
                    default=False, dest='save_sampled',
                    help='''Save copies of the master arrays at the undersampled
                            grid points.''')

    # Browse image options
    gr = parser.add_argument_group('Browse image options')
    gr.add_argument('--browse', action='store_true',
                    default=DEFAULTS['browse'],
                    help='Save browse images of the backplane arrays%s.'
                         % ' (default)' if DEFAULTS['browse'] else '')
    gr.add_argument('--no-browse', dest='browse', action='store_false',
                    default=DEFAULTS['browse'],
                    help='No not save browse images of backplane arrays%s.'
                         % '' if DEFAULTS['browse'] else ' (default)')
    gr.add_argument('--zoom', type=int, metavar='N', default=1,
                    help='Zoom factor to apply to browse images; default %d.'
                         % DEFAULTS['zoom'])
    gr.add_argument('--format', type=str, dest='browse_format', metavar='EXT',
                    choices=('jpg', 'png', 'tiff'),
                    default=DEFAULTS['browse_format'],
                    help='''Format for saving browse images, one of "png",
                            "jpg", or "tiff". Default is "%s".'''
                         % DEFAULTS['browse_format'])

    # Output options
    gr = parser.add_argument_group('Output options')
    gr.add_argument('-o', '--output', type=str, metavar='dir', default=None,
                    help='''Root directory for saved backplane arrays, browse
                            images, and logs; default is the value of the
                            environment variable OOPS_BACKPLANE_OUTPUT_PATH, if
                            defined, or else the current default directory.''')
    gr.add_argument('-v', '--verbose', action='store_true',
                    default=DEFAULTS['verbose'],
                    help='Write log information to the terminal%s.'
                         % ' (default)' if DEFAULTS['verbose'] else '')
    gr.add_argument('-q', '--quiet', dest='verbose', action='store_false',
                    help='Do not write log information to the terminal%s.'
                         % '' if DEFAULTS['verbose'] else ' (default)')
    gr.add_argument('--log', action='store_true',
                    default=DEFAULTS['log'],
                    help='Write a log file to the output directory%s.'
                         % ' (default)' if DEFAULTS['log'] else '')
    gr.add_argument('--no-log', dest='log', action='store_false', default=True,
                    help='Do not write a log file in the output directory%s.'
                         % '' if DEFAULTS['log'] else ' (default)')
    gr.add_argument('--level', type=str, metavar='LEVEL',
                    choices=['debug', 'warning', 'error']
                            + [str(k) for k in range(1,31)],
                    default=DEFAULTS['level'],
                    help='''Minimum level for messages to be logged: "debug",
                            "info", "warning", "error", or an integer 1-30;
                            default is %s.'''
                         % DEFAULTS['level'])
    gr.add_argument('--convergence', action='store_true', default=False,
                    help='Show iterative convergence information in the log.')
    gr.add_argument('--diagnostics', action='store_true', default=False,
                    help='Include diagnostic information in the log.')
    gr.add_argument('--internals', action='store_true', default=False,
                    help='''Include info about the Backplane internal state at
                            the end of the log.''')
    gr.add_argument('--performance', action='store_true', default=False,
                    help='Include OOPS performance information in the log.')
    gr.add_argument('--fullpaths', action='store_true', default=False,
                    help='''Include the full paths of all output files in the
                            log.''')
    gr.add_argument('--platform', type=str, metavar='OS', default=None,
                    choices=('macos', 'windows', 'linux'),
                    help='''Name of the OS, as a proxy for how to name output
                            files: "macos" for MacOS, "windows" for Windows,
                            "linux" for Linux; default is to derive the OS name
                            from the system where this program is running. Gold
                            master files always use Linux names.''')

    args = parser.parse_args()
    args.testcase = None
    args = _clean_up_args(args)
    run_tests(args)

################################################################################
# unittest module support
################################################################################

def execute_as_unittest(testcase, obspath, module, planet, moon=[], ring=[],
                        index=None, kwargs={}, **options):
    """Run the gold master test suites for one or more observations as a unit
    test.

    Inputs:
        testcase        the unittest TestCase object.
        obspath         file path to the default data object to be used.
        module          name of the default module to import, e.g.,
                        "hosts.cassini.iss". This module must have a "from_file"
                        method.
        planet          name of the default planet, or list of planet names.
        moon            name of the default moon, if any, or list of moon names.
        ring            name of the default ring, if any, or list of ring names.
                        Backplane arrays are always generated for the full ring
                        plane of the specified planet.
        index           index to use if obspath returns a list; otherwise, None
        kwargs          an optional dictionary of keyword arguments to be passed
                        to from_file.
        **options       overrides for any default gold_master input arguments.
    """

    try:
        # Initialize the command argument namespace
        args = argparse.Namespace()
        for key, value in DEFAULTS.items():
            setattr(args, key, value)

        # Set the default observation details
        args.name = ''      # use blank as a temporary name here
        define_standard_obs('', obspath, index, module,
                                planet=planet, moon=moon, ring=ring,
                                kwargs={})

        # These values in the DEFAULTS dictionary are overridden
        args.browse = False
        args.log = False
        args.verbose = True

        # These have no entry in the DEFAULTS dictionary
        args.output = None
        args.convergence = False
        args.diagnostics = False
        args.internals = False
        args.performance = False
        args.fullpaths = False
        args.platform = None
        args.save_sampled = False

        # Fill in any overrides
        for key, value in options.items():
            setattr(args, key, value)

        # These options are mandatory
        args.testcase = testcase
        args.task = 'compare'
        args.level = 'error'
        args.verbose = True
        args.du = 0.
        args.dv = 0.
        args.derivs = True
        args.obspath = ''           # filled in by _clean_up_args

        # Clean up, also filling in observation, module, planet(s), moon(s),
        # ring(s)
        args = _clean_up_args(args)

    except Exception as e:
        testcase.assertTrue(False, str(e))

    run_tests(args)


def execute_standard_unittest(testcase, name, **options):
    """Run the gold master test suites for one or more observations as a unit
    test.

    Inputs:
        testcase        the unittest TestCase object.
        name            name of a standard unit test.
        **options       overrides for any default gold_master input arguments.
    """

    global STANDARD_OBS

    test = STANDARD_OBS[name]
    execute_as_unittest(testcase, obspath = test['obspath'],
                                  module  = test['module'],
                                  planet  = test['planet'],
                                  moon    = test['moon'],
                                  ring    = test['ring'],
                                  index   = test['index'],
                                  kwargs  = test['kwargs'],
                                  **options)

#===============================================================================
def _clean_up_args(args):
    """Clean up arguments given in the command line."""

    global DEFAULTS, STANDARD_TESTS, TEST_SUITES

    # Define the observation if necessary
    if not args.obspath:
        args.obspath = STANDARD_OBS[args.name]['obspath']
        args.index   = STANDARD_OBS[args.name]['index']
        args.module  = STANDARD_OBS[args.name]['module']
        if args.planet is None:
            args.planet = STANDARD_OBS[args.name]['planet']
        if args.moon is None:
            args.moon = STANDARD_OBS[args.name]['moon']
        if args.ring is None:
            args.ring = STANDARD_OBS[args.name]['ring']
    else:
        if isinstance(args.obspath, str):
            args.obspath = [args.obspath]
        if args.planet is None:
            args.planet = DEFAULTS['planet']
        if args.moon is None:
            args.moon = DEFAULTS['moon']
        if args.ring is None:
            args.ring = DEFAULTS['ring']

    # Clean up the inputs
    if isinstance(args.obspath, str):
        args.obspath = [args.obspath]
    if isinstance(args.planet, str):
        args.planet = [args.planet]
    if isinstance(args.moon, str):
        args.moon = [args.moon] if args.moon else []
    if isinstance(args.ring, str):
        args.ring = [args.ring] if args.ring else []

    # --output
    if args.output is None:
        args.output = OOPS_BACKPLANE_OUTPUT_PATH

    # --platform
    if args.platform is None:
        args.platform = sys.platform
    else:
        args.platform = args.platform.lower()

    # --format
    if args.browse_format not in ('png', 'jpg', 'tiff'):
        raise ValueError('unrecognized browse format: ' + args.browse_format)

    # --level
    if (args.convergence or args.diagnostics or args.performance):
            args.level = 'debug'
    try:
        args.level = int(args.level)
    except ValueError:
        args.level = LOGGING.LEVELS[args.level.lower()]

    # --suite
    if not args.suite or args.task == 'adopt':  # use all suites for task adopt
        args.suite = list(TEST_SUITES.keys())
    elif isinstance(args.suite, str):
        args.suite = [args.suite]

    args.suite.sort()

    # --derivs
    if args.derivs is None:
        args.derivs = (args.undersample > 1)

    # Special requirements for task --adopt
    if args.task == 'adopt':    # required options for task adopt
        args.browse = True
        args.undersample = 1
        args.du = 0.
        args.dv = 0.
        args.derivs = False
        args.save_sampled = False

    # Planet, moon and ring must be lists
    if args.planet:
        if isinstance(args.planet, str):
            args.planet = [args.planet]
    else:
        args.planet = []

    if args.moon:
        if isinstance(args.moon, str):
            args.moon = [args.moon]
    else:
        args.moon = []

    if args.ring:
        if isinstance(args.ring, str):
            args.ring = [args.ring]
    else:
        args.ring = []

    # Get the from_file method
    if not hasattr(args, 'module') or not args.module:
        args.module = STANDARD_OBS['default']['module']

    module = importlib.import_module(args.module)
    args.from_file = module.from_file

    # Get the absolute file paths
    args.abspaths = []
    for obspath in args.obspath:
        abspath = os.path.abspath(os.path.realpath(obspath))
        if args.task in ('compare', 'adopt'):
            if not OOPS_TEST_DATA_PATH:
                raise ValueError('Undefined environment variable: '
                                 'OOPS_TEST_DATA_PATH')
            test_data_path_ = os.path.realpath(OOPS_TEST_DATA_PATH) + '/'
            if not abspath.startswith(test_data_path_):
                warnings.warn('File is not in the test data directory: '
                              + obspath + '; ' + OOPS_TEST_DATA_PATH)
        if not os.path.exists(abspath):
            raise FileNotFoundError('No such file: ' + obspath)

        args.abspaths.append(abspath)

    # Create placeholders for the backplane surface names
    args.body_names = []
    args.limb_names = []
    args.ring_names = []
    args.ansa_names = []
    args.planet_moon_pairs = []     # list of (planet, moon) tuples
    args.planet_ring_pairs = []     # list of (planet, ring) tuples

    # Define the BackplaneTest objects
    args.backplane_tests = []
    for abspath in args.abspaths:
        result = args.from_file(abspath, **STANDARD_OBS[args.name]['kwargs'])
        if args.index is not None:
            result = result[args.index]

        if isinstance(result, Observation):
            bpt = BackplaneTest(result, args)
            args.backplane_tests.append(bpt)
        else:
            for k, obs in enumerate(result):
                bpt = BackplaneTest(obs, args, suffix='_' + str(k))
                args.backplane_tests.append(bpt)

    # Fill in all the backplane surface names
    for body in args.planet + args.moon:
        args.body_names.append(body)
        args.limb_names.append(body + ':LIMB')

        if Body.lookup(body).ring_body:
            args.ring_names.append(body + ':RING')
            args.ansa_names.append(body + ':ANSA')
            args.planet_ring_pairs.append((body, body + ':RING'))

    for moon in args.moon:
        planet = Body.lookup(moon).parent.name.upper()
        args.planet_moon_pairs.append((planet, moon))

    for ring in args.ring:
        args.ring_names.append(ring)
        args.ansa_names.append(ring + ':ANSA')

        planet = Body.lookup(ring).parent.name.upper()
        pair = (planet, ring)
        if pair not in args.planet_ring_pairs:
            args.planet_ring_pairs.append(pair)

    # Set the status of "No gold master"
    _BackplaneComparison.set_no_gold_master_status(args.ignore_missing)

    return args

#===============================================================================
def run_tests(args):
    """Run all the gold master tests."""

    logger = logging.Logger(__name__)
    if args.verbose:
        logger.addHandler(logging.StreamHandler(sys.stdout))

    LOGGING.set_logger(logger, level=args.level)
    LOGGING.set_stdout(False)
    LOGGING.set_stderr(False)
    LOGGING.set_file()
    LOGGING.all(args.convergence, category='convergence')
    LOGGING.all(args.diagnostics, category='diagnostics')
    LOGGING.all(args.performance, category='performance')

    LOGGING.reset()         # zero out error and warning counts
    try:
        for bpt in args.backplane_tests:
            bpt.run_tests()
    except Exception as e:
        LOGGING.exception(e)

    if LOGGING.errors > 0:
        if args.testcase is not None:
            args.testcase.assertTrue(False, 'gold_master tests FAILED')
        else:
            sys.exit(-1)

################################################################################
# Test suite management
#
# Each backplane module defines one or more functions that receive a
# BackplaneTest object as input, create various backplane arrays, and test them
# via calls to BackplaneTest.compare and BackplaneTest.gmtest.
#
# Once defined, they call register_test_suite(name, func) to register each test
# function within the Gold Master testing framework. Afterward, these tests will
# be included during unit testing.
################################################################################

TEST_SUITES = {}            # dictionary of all test suites

def register_test_suite(name, func):
    """Add the given function to the dictionary of exercise tests.

    This must be called for each defined test suite.
    """

    global TEST_SUITES

    TEST_SUITES[name] = func
    func.name = name            # add "name" attribute to the function itself

def get_test_suite(name):
    """Retrieve a test suite function given its name."""

    global TEST_SUITES

    return TEST_SUITES[name]

################################################################################
# Internal _BackplaneComparison class
################################################################################

class _BackplaneComparison(object):
    """Class for managing information about a single BackplaneTest
    comparison.
    """

    STATUS_LEVEL = {
        'Success'            : 'INFO',
        'Value mismatch'     : 'ERROR',
        'Mask mismatch'      : 'ERROR',
        'Value/mask mismatch': 'ERROR',
        'Shape mismatch'     : 'ERROR',
        'No gold master'     : 'ERROR',     # Defined by args.ignore_missing
        'Invalid gold master': 'ERROR',
    }

    def __init__(self, **kwargs):
        """Container for comparison info.

        status is one of:
            "Success"               test passed;
            "Value mismatch"        values differ;
            "Mask mismatch"         masks differ;
            "Value/mask mismatch"   both the values and the mask differ;
            "Shape mismatch"        shapes do not match;
            "No gold master"        gold master info is missing;
            "Invalid gold master"   gold master cannot be read.

        title        = title of the test.
        suite        = name of test suite.
        limit        = maximum allowed difference.
        method       = name of the comparison method, e.g., 'mod360.
        operator     = comparison operator.
        radius       = allowed offset distance in pixels.
        mask         = optional mask to exclude pixels from comparison.
        pickle_path  = path to the pickle file, if any.

        max_diff1    = the largest difference between unmasked pixels of array
                       and master, initially.
        diff_errors1 = the initial number of value discrepancies.
        mask_errors1 = the number of mask discrepancies.

        distance     = the largest offset adequate to eliminate a value
                       discrepancy; zero if no offset is adequate.

        max_diff2    = the final largest difference.
        diff_errors2 = the final number of value discrepancies.
        mask_errors2 = the final number of mask discrepancies.

        pixels       = the total number of pixels.
        """

        self.title        = ''
        self.suite        = ''
        self.limit        = 0.
        self.method       = ''
        self.operator     = '='
        self.radius       = 0.
        self.mask         = False
        self.pickle_path  = ''

        self.status       = ''
        self.max_diff1    = 0.
        self.diff_errors1 = 0
        self.mask_errors1 = 0
        self.distance     = 0.
        self.max_diff2    = 0.
        self.diff_errors2 = 0
        self.mask_errors2 = 0
        self.pixels       = 0

        for key, value in kwargs.items():
            setattr(self, key, value)

    @property
    def logging_level(self):
        """Logging level for this test."""

        return _BackplaneComparison.STATUS_LEVEL[self.status]

    @staticmethod
    def set_no_gold_master_status(is_ok=False):
        """Set the success value of status "No gold master".

        This is defined globally by input argument "ignore_missing".
        """

        level = 'WARNING' if is_ok else 'ERROR'
        _BackplaneComparison.STATUS_LEVEL['No gold master'] = level

################################################################################
# BackplaneTest class
#
# This class manages information about the backplanes of a particular
# observation.
################################################################################

TEST_SUITE = ''         # the name of the current test suite
LATEST_TITLE = ''       # used to track what was happening if an error occurs

SUMMARY_COMMENT = """\
# KEY:
#   Boolean backplanes:
#           (False values, True values, masked values, total values)
#   Floating-point backplanes:
#           (minimum, maximum, masked values, total values)
#       or, if all values are the same:
#           (value, masked values, total values)
#   Fully masked backplanes:
#           (None, masked values, total values)
"""

class BackplaneTest(object):
    """Class for managing information about the gold master tests of a specific
    observation.
    """

    def __init__(self, obs, args, suffix=''):
        """Construct a BackplaneTest for the given observation.

        Input:
            obs         Observation.
            args        A Namespace object containing the command line inputs.
            suffix      a suffix string used to distinguish between multiple
                        Observations all defined within the same data file; it
                        is appended to the array and browse directory names to
                        make them unique.
        """

        self.obs = obs
        self.args = args
        self.suffix = suffix

        self.upward = obs.fov.uv_scale.vals[1] < 0.     # direction of v-axis
        self.full_shape = (obs.uv_shape[::-1] if obs.swap_uv else obs.uv_shape)

        # Copy a few key args into self
        self.task        = args.task
        self.derivs      = args.derivs
        self.undersample = args.undersample
        self.inventory   = args.inventory
        self.border      = args.border
        self.body_names  = args.body_names
        self.limb_names  = args.limb_names
        self.ring_names  = args.ring_names
        self.ansa_names  = args.ansa_names
        self.planet_moon_pairs = args.planet_moon_pairs
        self.planet_ring_pairs = args.planet_ring_pairs

        # Create backplane object plus four with offset meshgrids
        EPS = 1.e-5
        self.origins = [(0.5 + self.args.du      , 0.5 + self.args.dv      ),
                        (0.5 + self.args.du - EPS, 0.5 + self.args.dv      ),
                        (0.5 + self.args.du + EPS, 0.5 + self.args.dv      ),
                        (0.5 + self.args.du      , 0.5 + self.args.dv - EPS),
                        (0.5 + self.args.du      , 0.5 + self.args.dv + EPS)]
            # By setting origin to 0.5 and requiring undersampling to be
            # integral, we ensure that an undersampled meshgrid will always
            # sample the centers of pixels in the original (u,v) grid.
        self.duv = 2 * EPS

        self.meshgrids = []
        for origin in self.origins:
            meshgrid = obs.meshgrid(origin=origin,
                                    undersample=self.undersample,
                                    center_uv=np.array(obs.uv_shape)/2.)
            self.meshgrids.append(meshgrid)

        if self.inventory:
            inventory_dict = {'inventory': {}, 'inventory_border': self.border}
        else:
            inventory_dict = {'inventory': None}

        self.backplanes = []
        for meshgrid in self.meshgrids:
            backplane = Backplane(obs, meshgrid=meshgrid, **inventory_dict)
            self.backplanes.append(backplane)

        # Select the primary meshgrid and backplane
        self.meshgrid = self.meshgrids[0]
        self.backplane = self.backplanes[0]
        self.backplane.ALL_DERIVS = True

        # Determine file paths. Example:
        # filespec = $OOPS_TEST_DATA_PATH/cassini/ISS/N1460072401_1.IMG
        # masters: $OOPS_GOLD_MASTER_PATH/hosts.cassini.iss/ISS/N1460072401_1/
        # arrays: $OOPS_BACKPLANE_OUTPUT_PATH/N1460072401_1/arrays
        # browse: $OOPS_BACKPLANE_OUTPUT_PATH/N1460072401_1/browse
<<<<<<< HEAD
        # sampled masters: $OOPS_BACKPLANE_OUTPUT_PATH/N1460072401_1/master_grid
=======
        # gold masters sampled at the undersampling grid:
        #         $OOPS_BACKPLANE_OUTPUT_PATH/N1460072401_1/sampled_gold
>>>>>>> 8defcb7c

        self.abspath = os.path.abspath(os.path.realpath(obs.filespec))
        basename_prefix = os.path.splitext(os.path.basename(self.abspath))[0]

        self.gold_dir = os.path.join(OOPS_GOLD_MASTER_PATH,
                                     args.module, basename_prefix)
        self.gold_arrays = os.path.join(self.gold_dir, 'arrays' + self.suffix)
        self.gold_browse = os.path.join(self.gold_dir, 'browse' + self.suffix)
        self.gold_sampled = os.path.join(self.gold_dir, 'master_grid' + self.suffix)

        self.output_dir = os.path.join(args.output, basename_prefix)
        self.output_arrays = os.path.join(self.output_dir,
                                          'arrays' + self.suffix)
        self.output_browse = os.path.join(self.output_dir,
                                          'browse' + self.suffix)
<<<<<<< HEAD
        self.output_master_grid = os.path.join(self.output_dir,
                                          'master_grid' + self.suffix)

        self.array_path = None
        self.browse_path = None
        self.gold_path = None
        self.gold_value_path = None
        self.master_grid_path = None
=======
        self.sampled_gold = os.path.join(self.output_dir,
                                          'sampled_gold' + self.suffix)
>>>>>>> 8defcb7c

        # Initialize the comparison log
        self.gold_summary_ = None
        self.summary = {}
        self.results = {}

    ############################################################################
    # Test runner for one BackplaneTest
    ############################################################################

    def run_tests(self):
        """Run the complete suite of tests for this BackplaneTest."""

        global LATEST_TITLE, TEST_SUITE
        LATEST_TITLE = ''
        TEST_SUITE = ''

        # Set up diagnostics and performance logging
        Backplane.CONVERGENCE = self.args.convergence
        Backplane.DIAGNOSTICS = self.args.diagnostics
        Backplane.PERFORMANCE = self.args.performance

        # Re-initialize the comparison tracking
        self.gold_summary_ = None
        self.summary = {}
        self.results = {}

        # Make sure the output directory exits
        os.makedirs(self.output_dir, exist_ok=True)

        # Set up the log handler; set aside any old log
        # Note that each BackplaneTest gets its own dedicated logger
        LOGGING.push()
        if self.args.log:
            log_path = os.path.join(self.output_dir, self.task + '.log')
            if os.path.exists(log_path):
                timestamp = os.path.getmtime(log_path)
                dt = datetime.datetime.fromtimestamp(timestamp)
                suffix = dt.strftime('-%Y-%m-%dT%H-%M-%S')
                dated_path = log_path[:-4] + suffix + '.log'
                os.rename(log_path, dated_path)

            handler = logging.FileHandler(log_path)
            LOGGING.logger.addHandler(handler)

        # Run the tests
        start = datetime.datetime.now()
        try:
            LOGGING.info('Beginning task ' + self.task)
            LOGGING.info('File: ' + self.abspath)
            if self.suffix:
                LOGGING.info('Suffix: ' + self.suffix)

            # Make sure test data and gold master files exist
            if self.task in ('compare', 'adopt'):
                if not OOPS_GOLD_MASTER_PATH:
                    LOGGING.info('Undefined environment variable: '
                                 + 'OOPS_GOLD_MASTER_PATH')
                    LOGGING.fatal('Undefined environment variable: '
                                  + 'OOPS_RESOURCES')
                    return

                if not OOPS_TEST_DATA_PATH:
                    LOGGING.info('Undefined environment variable: '
                                 + 'OOPS_TEST_DATA_PATH')
                    LOGGING.fatal('Undefined environment variable: '
                                 + 'OOPS_RESOURCES')
                    return

                if self.task == 'compare':
                    LOGGING.info('Reading masters from', self.gold_arrays)
                elif self.task == 'adopt':
                    LOGGING.info('Writing new masters to', self.gold_arrays)
                    LOGGING.info('Writing browse images to', self.gold_browse)

                os.makedirs(self.gold_arrays, exist_ok=True)
                os.makedirs(self.gold_browse, exist_ok=True)

            # Make sure directories exist; log their locations
            if self.task in ('preview', 'compare'):
                LOGGING.info('Writing arrays to', self.output_arrays)
                os.makedirs(self.output_arrays, exist_ok=True)

                LOGGING.info('Writing sampled masters to', self.output_master_grid)
                os.makedirs(self.output_master_grid, exist_ok=True)

                if self.args.browse:
                    LOGGING.info('Writing browse images to', self.output_browse)
                    os.makedirs(self.output_browse, exist_ok=True)

                if self.args.save_sampled:
                    LOGGING.info('Writing sampled masters to', self.sampled_gold)
                    os.makedirs(self.sampled_gold, exist_ok=True)

                if not OOPS_BACKPLANE_OUTPUT_PATH:
                    LOGGING.info('   To change this destination, define '
                                 + 'OOPS_BACKPLANE_OUTPUT_PATH')

            # Run the tests...
            for key in self.args.suite:
                test_suite = get_test_suite(key)
                TEST_SUITE = key
                LATEST_TITLE = ''
                try:
                    test_suite(self)

                except Exception as e:
                    if LATEST_TITLE:
                        LOGGING.exception(e, '%s | Fatal error in %s'
                                             % (TEST_SUITE, LATEST_TITLE))
                    elif TEST_SUITE:
                        LOGGING.exception(e, '%s | Fatal error' % TEST_SUITE)
                    else:
                        LOGGING.exception(e)

            # Wrap up
            if self.task in ('preview', 'compare'):
                file_path = self.write_summary(self.output_dir)
                LOGGING.debug('Summary written: ' + file_path)

            else:
                file_path = self.write_summary(self.gold_dir)
                LOGGING.info('Summary written: ' + file_path)

            # Internals...
            if self.args.internals:
                LOGGING.push()
                LOGGING.set_logger_level('DEBUG')
                bp = self.backplane

                for i in (False, True):
                    LOGGING.diagnostic('\nSurface Events, derivs=%s' % i)
                    keys = list(bp.surface_events[i].keys())
                    keys.sort()
                    for key in keys:
                        sum = np.sum(bp.surface_events[i][key].mask)
                        LOGGING.diagnostic('   ', key, sum)

                for i in (False, True):
                    LOGGING.diagnostic('\nIntercepts, derivs=%s' % i)
                    keys = list(bp.intercepts[i].keys())
                    keys.sort(key=BackplaneTest._sort_key)
                    for key in keys:
                        sum = np.sum(bp.intercepts[i][key].mask)
                        LOGGING.diagnostic('   ', key, sum)

                LOGGING.diagnostic('\nGridless arrivals')
                keys = list(bp.gridless_arrivals.keys())
                keys.sort(key=BackplaneTest._sort_key)
                for key in keys:
                    sum = np.sum(bp.gridless_arrivals[key].mask)
                    LOGGING.diagnostic('   ', key, sum)

                LOGGING.diagnostic('\nBackplanes')
                keys = list(bp.backplanes.keys())
                keys.sort(key=BackplaneTest._sort_key)
                for key in keys:
                    sum = np.sum(bp.backplanes[key].mask)
                    if key in bp.backplanes_with_derivs:
                        derivs = bp.backplanes_with_derivs[key].derivs
                        flag = ' '
                        if 't' in derivs:
                            if 'los' in derivs:
                                flag = '*'
                            else:
                                flag = 't'
                        elif 'los' in derivs:
                            flag = 'l'
                    else:
                        flag = ' '
                    LOGGING.diagnostic('   %s%s' % (flag, key), sum)

                LOGGING.diagnostic('\nAntimasks')
                keys = list(bp.antimasks.keys())
                keys.sort()
                for key in keys:
                    antimask = bp.antimasks[key]
                    info = ('array' if isinstance(antimask, np.ndarray)
                                    else str(antimask))
                    LOGGING.diagnostic('   ', key, '(%s)' % info)

                LOGGING.diagnostic()
                LOGGING.pop()

            seconds = (datetime.datetime.now() - start).total_seconds()
            LOGGING.info('Elapsed time: %.3f s' % seconds)

        # Be sure to remove the BackplaneTest-specific file handler afterward
        finally:
            if LOGGING.warnings:
                LOGGING.debug('Total warnings = ' + str(LOGGING.warnings))
            if LOGGING.errors:
                LOGGING.info('Total errors = ' + str(LOGGING.errors),
                             force=True)

            if self.args.log:
                LOGGING.logger.removeHandler(handler)
                handler.close()

            LOGGING.pop()

    @staticmethod
    def _sort_key(key):
        """Key function for the sort operation, needed to handle occurrences of
        Frames, Paths, and None in some dictionary keys.

        Also allow sorting among numbers, strings and tuples: numbers first,
        strings second, objects third, tuples fourth.
        """

        if isinstance(key, (tuple, list)):
            return 4, tuple(BackplaneTest._sort_key(item) for item in key)
        if isinstance(key, numbers.Real):
            return 1, key
        if isinstance(key, str):
            return 2, key
        return 3, str(key)

    _MINMAX_VALUES = {
        'float': (sys.float_info.min, sys.float_info.max),
        'bool' : (False, True),
        'int'  : (-sys.maxsize - 1, sys.maxsize),
    }

    #===========================================================================
    def compare(self, array, master, title, limit=0., method='', operator='=',
                                            radius=0., mask=False):
        """Compare two backplane arrays and log the results.

        Note that the array can be a backplane that has been undersampled. The
        gold master array can be either full-resolution or undersampled.

        Inputs:
            array       backplane array to be compared.
            master      reference value or gold master array.
            title       title string describing the test; must be unique.
            limit       upper limit on the difference between the arrays.
            method      ''        for standard comparisons;
                        'mod360'  for doing comparisons in degrees mod 360;
                        'degrees' for doing comparisons in degrees;
                        'border'  for comparisons of border backplanes, in which
                                  case the radius value is interpreted in units
                                  of undersampled pixels rather than original
                                  pixels;
            operator    the operator to use for the comparison, one of '=', '>',
                        '>=', '<', or '<='.
            radius      the radius of a circle, in units of pixels, by which to
                        check for a possible spatial shift for the values the
                        mask. This values is rounded down, so radius < 1
                        indicates no shift.
            mask        optional mask to apply. Mask areas are not included in
                        the comparison.
        """

        global TEST_SUITE, LATEST_TITLE

        LATEST_TITLE = title
        (array, comparison) = self._validate_inputs(array, title, limit, method,
                                                    operator, radius, mask)
        comparison.suite = TEST_SUITE

        if self.args.task == 'compare':
            if comparison.limit is None:
                LOGGING.debug(comparison.suite, f'| Canceled: "{title}"')
                return

        else:               # adopt or preview
            LOGGING.debug(comparison.suite, f'| Summary: "{title}";',
                          comparison.text)
            return

        if method in ('mod360', 'degrees'):
            master = master * DPR
            # array is already converted to degrees by _validate_inputs

        self._compare(array, master, comparison)
        LATEST_TITLE = ''

    #===========================================================================
    def gmtest(self, array, title, limit=0., method='', operator='=',
                                   radius=0., mask=False):
        """Compare a backplane array against its gold master. Save the array,
        browse image, and sampled master.

        Inputs:
            array       backplane array to be tested.
            title       title string describing the test; must be unique.
            limit       upper limit on the difference between the arrays.
            method      ''        for standard comparisons;
                        'mod360'  for doing comparisons in degrees mod 360;
                        'degrees' for doing comparisons in degrees;
                        'border'  for comparisons of border backplanes, in which
                                  case the radius value is interpreted in units
                                  of undersampled pixels rather than original
                                  pixels;
            operator    the operator to use for the comparison, one of '=', '>',
                        '>=', '<', or '<='.
            radius      the radius of a circle, in units of pixels, by which to
                        check for a possible spatial shift for the values the
                        mask. This values is rounded down, so radius < 1
                        indicates no shift.
            mask        optional mask to apply. Mask areas are not included in
                        the comparison.
        """

        global TEST_SUITE, LATEST_TITLE

        # Validate inputs
        LATEST_TITLE = title
        (array, comparison) = self._validate_inputs(array, title, limit, method,
                                                    operator, radius, mask)
        comparison.suite = TEST_SUITE

        # Handle a 2-D array
        if array.shape:

            # Determine the storage precision
            # Gradients are saved at single precision
            if limit == 0.:
                array.set_pickle_digits(('double', 'single'), 'fpzip')
            else:
                # Could save at reduced precision, but better to use full...
                # digits = -np.log10(limit) + 1       # save one extra digit
                # array.set_pickle_digits((digits, 'single'), (1., 'fpzip'))
                array.set_pickle_digits(('double', 'single'), 'fpzip')

            # Write the pickle file
            if self.task == 'adopt':
                output_arrays = self.gold_arrays
                output_browse = self.gold_browse
                basename = self._basename(title, gold=True)
            else:
                output_arrays = self.output_arrays
                output_browse = self.output_browse
                basename = self._basename(title, gold=False)

            output_pickle_path = os.path.join(output_arrays,
                                              basename + '.pickle')
            comparison.output_pickle_path = output_pickle_path
            with open(output_pickle_path, 'wb') as f:
                pickle.dump(array, f)
            self.array_path = pickle_path

            # Write the browse image
            if self.args.browse:
                browse_name = basename + '.' + self.args.browse_format
                browse_path = os.path.join(output_browse, browse_name)
<<<<<<< HEAD
                self.browse_path = browse_path
=======
                comparison.browse_path = browse_path
>>>>>>> 8defcb7c
                self.save_browse(array, browse_path)

            # For "compare"
            if self.task == 'compare':
                basename = self._basename(title, gold=True)
                gold_pickle_path = os.path.join(self.gold_arrays,
                                                basename + '.pickle')
                comparison.gold_pickle_path = gold_pickle_path

                # Handle a missing pickle file
                if not os.path.exists(gold_pickle_path):
                    self._log_comparison(comparison, 'No gold master')

                else:
                    # Retrieve pickled backplane
                    try:
                        with open(gold_pickle_path, 'rb') as f:
                            master = pickle.load(f)
                    except (ValueError, TypeError, OSError):
                        self._log_comparison(comparison, 'Invalid gold master')

                    # Compare...
                    else:
<<<<<<< HEAD
                        self.gold_path = pickle_path
=======
                        if self.args.save_sampled:
                            basename = self._basename(comparison.title,
                                                      gold=False)
                            comparison.sampled_gold_path = os.path.join(
                                                           self.sampled_gold,
                                                           basename + '.pickle')

>>>>>>> 8defcb7c
                        self._compare(array, master, comparison)

            # For "preview" and "adopt"
            else:
                LOGGING.debug(comparison.suite, '| Written:',
                              os.path.basename(output_pickle_path) + ';',
                              comparison.text)

        # Shapeless case
        else:

            # For "compare"
            if self.task == 'compare':
                if title not in self.gold_summary:
                    self._log_comparison(comparison, 'No gold master')

                else:
                    (min_val, max_val, masked,
                                       unmasked) = self.gold_summary[title]
                    # If gold master value is not shapeless...
                    if min_val != max_val or masked + unmasked > 1:
                        self._log_comparison(comparison, 'Shape mismatch')

                    else:
                        master = Scalar(min_val, masked > 0)
                        self.gold_value_path = master
                        self._compare(array, master, comparison)

            # For "preview" and "adopt"
            else:
                LOGGING.debug(comparison.suite, f'| Summary: "{title}";',
                              comparison.text)

        LATEST_TITLE = ''

    #===========================================================================
    def _compare(self, array, master, comparison):
        """Internal method that performs a comparison _after_ the inputs have
        been validated. Radians must already be converted to degrees.
        """

        # Make objects suitable and compatible
        array_dtype = array.dtype()
        if array_dtype == 'int':        # convert ints to floats
            array = array.as_float()

        master = array.as_this_type(master, recursive=True, coerce=True)

        # Broadcast a shapeless master object
        if array.shape and not master.shape:
            master = master.broadcast_to(array.shape)
            master = master.remask_or(array.mask)

        # Expand masks
        array = array.expand_mask()
        master = master.expand_mask()

        # Set aside derivs, if any, in case needed
        array_derivs = array.derivs
        array = array.wod

        master_derivs = master.derivs
        master = master.wod

        # Convert a Boolean array to integers, internally int8
        if array_dtype == 'bool':
            array = Scalar(array.vals.astype('int8'), array.mask)
            master = Scalar(master.vals.astype('int8'), master.mask)

        # A comparison with an undersampled border requires special handling.
        # In this case, the master array must be re-sampled in a way such that
        # a new pixel is True if any of the pixels from which it is derived are
        # True.
        if comparison.method == 'border' and self.undersample != 1:
            master_vals = master.vals.copy()
            master_vals[master.mask] = 0
            new_vals = maximum_filter(master_vals, self.undersample,
                                      mode='constant', cval=0)
            if np.any(master.mask):
                new_mask = minimum_filter(master.mask, self.undersample,
                                          mode='constant', cval=1)
            else:
                new_mask = np.zeros(new_vals.shape, dtype='bool')

            master = Scalar(new_vals, mask=new_mask)

        # Re-sample master at the array's meshgrid if necessary
        if array.shape == master.shape:
            master_grid = master
            indx = slice(None)          # this index does nothing
        elif self.undersample == 1:
            self._log_comparison(comparison, 'Shape mismatch')
            return
        else:
            if self.obs.swap_uv:
                indx = (self.meshgrid.uv.vals[...,1].astype('int'),
                        self.meshgrid.uv.vals[...,0].astype('int'))
            else:
                indx = (self.meshgrid.uv.vals[...,0].astype('int'),
                        self.meshgrid.uv.vals[...,1].astype('int'))

            # For "border", down-sample the master
            if comparison.method == 'border':
                master = master[indx]
                master_grid = master
                indx = slice(None)
            else:                       # Otherwise, master stays at full
                                        # resolution; master_grid is resampled.
                master_grid = master[indx]
                master_grid = master_grid.expand_mask()

        # The "_grid" suffix indicates the master array when sampled at the
        # meshgrid of the array.

<<<<<<< HEAD
        # Save sampled master
        basename = self._basename(comparison.title, gold=False)
        pickle_path = os.path.join(self.output_master_grid,
                                       basename + '.pickle')
#        from IPython import embed; print('+++++++++++++'); embed()
        with open(pickle_path, 'wb') as f:
            pickle.dump(master_grid, f)
        self.master_grid_path = pickle_path
=======
        # Saved the sampled array if necessary
        if hasattr(comparison, 'sampled_gold_path'):
            with open(comparison.sampled_gold_path, 'wb') as f:
                pickle.dump(master_grid, f)
>>>>>>> 8defcb7c

        # Find the differences among unmasked pixels
        diff = array - master_grid
        if comparison.method == 'mod360':
            diff = (diff - 180.) % 360. - 180.

        if comparison.operator == '=':
            diff = diff.abs()
        elif comparison.operator[0] == '>':
            diff = -diff

        max_diff = diff[comparison.antimask].max(builtins=True, masked=-1)
        comparison.max_diff1 = max_diff
        comparison.max_diff2 = max_diff

        # Compare masks
        mask_diff_mask = (array.mask ^ master_grid.mask) & comparison.antimask
        mask_errors = np.sum(mask_diff_mask)
        comparison.mask_errors1 = mask_errors
        comparison.mask_errors2 = mask_errors

        # Handle a fully masked result
        zero = 0. if array.dtype() == 'float' else 0
        if max_diff < 0:
            comparison.max_diff1 = zero
            comparison.max_diff2 = zero

            # diff_errors2 is zero by default inside the comparison, so success
            # or failure will depend on the mask_errors2
            self._log_comparison(comparison)
            return

        # Compare values
        if comparison.operator[-1] == '=':
            tvl_error_mask = diff.tvl_gt(comparison.limit)
        else:
            tvl_error_mask = diff.tvl_ge(comparison.limit)

        diff_error_mask = (tvl_error_mask.as_mask_where_nonzero()
                           & comparison.antimask)
            # mask where array and master are both unmasked, and their
            # difference exceeds the limit
        diff_errors = np.sum(diff_error_mask)
        comparison.diff_errors1 = diff_errors
        comparison.diff_errors2 = diff_errors

        # If no errors, we're done
        if diff_errors + mask_errors == 0:
            self._log_comparison(comparison)
            return

        # If we have no flexibility, we're done
        if (comparison.radius == 0. or comparison.operator != '='
                                    or not array.shape):
            self._log_comparison(comparison)
            return

        # Get the gradient, if any, trying various sources
        d_dlos = None
        grad = None
        if 'los' not in array_derivs and hasattr(array, 'backplane_key'):
            array_derivs = self.backplane.evaluate(array.backplane_key,
                                                   derivs=True).derivs

        if 'los' in array_derivs:
            d_dlos = array_derivs['los']

        if d_dlos is None and 'los' in master_derivs:
            d_dlos = master_derivs['los'][indx]

        if d_dlos is not None:
            d_duv = d_dlos.chain(self.backplane.dlos_duv)
            grad = d_duv.join_items(Pair).norm()

        # If a gradient is available, use it to determine the magnitude of any
        # pointing offset. If this is below the radius limit, success.
        footprint = None        # footprint map
        if comparison.operator == '=' and diff_errors and grad is not None:

            grad_vals = grad.vals.copy()
            grad_vals[grad.mask] = 1.e-99
                # small but > 0., which forces offset to be large
            distance = None

            for k in range(2):
                # If the first pass failed, maybe the issue is that we're at the
                # edge of a mask, where a gradient value is missing. Handle this
                # by using the radius limit to expand the number of pixels where
                # the gradient is defined, and then re-calculating the offset.
                if k == 1:
                    if comparison.radius < 1.:
                        break

                    footprint = BackplaneTest._footprint(comparison.radius)
                    grad_vals = maximum_filter(grad_vals, footprint=footprint,
                                               mode='constant', cval=1.e-99)
                    distance = comparison.radius

                # Require all offsets to be <= radius and all diffs <= limit
                offset_to_zero = diff / grad_vals
                clipped_offset = offset_to_zero.clip(-comparison.radius,
                                                      comparison.radius)
                improved_diff = diff - grad_vals * clipped_offset
                new_invalid_diff_mask = (improved_diff.abs() > comparison.limit)

                if not new_invalid_diff_mask.any():
                    diff_errors = 0
                    max_diff = improved_diff.abs().max(builtins=True)

                    if distance is None:
                        selected_offsets = clipped_offset[diff_errors]
                        distance = selected_offsets.abs().max(builtins=True,
                                                              masked=0.)

                    comparison.max_diff2 = max_diff
                    comparison.diff_errors2 = diff_errors
                    comparison.distance = distance

                    if mask_errors:
                        break

                    self._log_comparison(comparison)
                    return

        # At this point, our only hope of resolving discrepancies involves
        # invoking the radius limit. If this radius limit is less than 1, then
        # the footprint for re-sampling is a single pixel, and therefore won't
        # accomplish anything.

        if comparison.radius < 1:
            self._log_comparison(comparison)
            return

        comparison.distance = comparison.radius

        # See if any mask discrepancy is compatible with the radius...
        #
        # The masks are compatible if...
        # - everywhere array.mask is True, so is master.mask once expanded by
        #   radius;
        # - everywhere array.mask is False, so is master.mask contracted by
        #   radius.
        #
        # Another way of saying this is that inside the region where master.mask
        # expanded equals master.mask contracted, array.mask must equal
        # master.mask. Elsewhere, a discrepancy is OK.

        if mask_errors:
            if comparison.method == 'border':
                footprint = BackplaneTest._footprint(comparison.radius
                                                     * self.undersample)
            elif footprint is None:
                footprint = BackplaneTest._footprint(comparison.radius)

            comparison.distance = comparison.radius
            master_mask_contracted = minimum_filter(master.mask,
                                                    footprint=footprint,
                                                    mode='constant', cval=True)
            master_mask_expanded   = maximum_filter(master.mask,
                                                    footprint=footprint,
                                                    mode='constant', cval=False)
            region_mask = (master_mask_expanded == master_mask_contracted)

            # Apply the grid and compare; re-calculate mask errors
            region_grid = region_mask[indx]
                # region_grid has the shape of master, so we have to re-sample
                # it at the meshgrid to match the array.
            temp_mask = region_grid & comparison.antimask
                # ...and then apply the comparison antimask

            comparison.mask_errors2 = np.sum(array.mask[temp_mask] !=
                                             master_grid.mask[temp_mask])

        # Determine if the full radius can solve any value discrepancies...
        #
        # These are OK if the value of each discrepant pixel in the array is
        # within the range of the nearby unmasked pixels in the master array,
        # +/- the limit.

        if diff_errors:

            # Determine the range of values in master adjacent to each value in
            # the array. Note that these are full-resolution arrays.
            if footprint is None:
                footprint = BackplaneTest._footprint(comparison.radius)

            extremes = BackplaneTest._MINMAX_VALUES[array_dtype]
            master_vals = master.vals.copy()
            master_vals[master.mask] = extremes[1]
            min_master_vals = minimum_filter(master_vals, footprint=footprint,
                                             mode='constant', cval=extremes[1])
            master_vals[master.mask] = extremes[0]
            max_master_vals = maximum_filter(master_vals, footprint=footprint,
                                             mode='constant', cval=extremes[0])

            # Resample these versions of the master to match the array.
            min_master_grid = min_master_vals[indx]
            max_master_grid = max_master_vals[indx]

            # Then select the discrepant pixels
            array_vals = array.vals[diff_error_mask]
            min_vals = min_master_grid[diff_error_mask]
            max_vals = max_master_grid[diff_error_mask]

            # Locate and check the revised discrepancies
            diffs_below = min_vals - array_vals
            diffs_above = array_vals - max_vals
            comparison.max_diff2 = max(0, np.max(diffs_below),
                                          np.max(diffs_above))

            if comparison.operator[-1] == '=':
                diff_error_mask_below = diffs_below > comparison.limit
                diff_error_mask_above = diffs_above > comparison.limit
            else:
                diff_error_mask_below = diffs_below >= comparison.limit
                diff_error_mask_above = diffs_above >= comparison.limit

            comparison.diff_errors2 = (np.sum(diff_error_mask_below) +
                                       np.sum(diff_error_mask_above))

        self._log_comparison(comparison)
        return

    #===========================================================================
    def _validate_inputs(self, array, title, limit, method, operator, radius,
                               mask):
        """Initial steps for both compare() and gmtest()."""

        global TEST_OVERRIDES, TEST_SUITE

        # Validate comparison options
        if method not in ('', 'mod360', 'degrees', 'border'):
            raise ValueError('unknown comparison method: ' + repr(method))

        if operator not in ('=', '>', '>=', '<', '<='):
            raise ValueError('unknown operator: ' + repr(operator))

        if operator != '=' and radius != 0:
            raise ValueError('operator "%s" '  % operator
                             + ' is incompatible with nonzero radius')

        if operator != '=' and method == 'border':
            raise ValueError('operator "%s" ' % operator
                             + 'is incompatible with method "border"')

        # Validate limit
        if title in TEST_OVERRIDES:
            limit = TEST_OVERRIDES[title]
        elif isinstance(limit, Qube):
            if np.any(limit.mask):
                limit = 0.
            else:
                limit = abs(limit.vals * self.args.tolerance)
        else:
                limit = abs(limit * self.args.tolerance)

        # Warn about duplicated titles
        if title in self.results:
            LOGGING.error(TEST_SUITE, f'| Duplicated title: "{title}";',
                          comparison.text)

        # Validate array
        if not isinstance(array, Qube):
            if Qube._dtype(array) == 'bool':
                array = Boolean(array)
            else:
                array = Scalar(array)

        # Convert to degrees if necessary
        if method in ('mod360', 'degrees'):
            new_array = array * DPR
            if hasattr(array, 'backplane_key'):
                new_array.backplane_key = array.backplane_key
            array = new_array

        # Strip any derivatives other than d_dlos
        if tuple(array.derivs.keys()) not in ((), ('los',)):
            new_array = array.without_derivs(preserve='los')
            if hasattr(array, 'backplane_key'):
                new_array.backplane_key = array.backplane_key
            array = new_array

        # Check mask
        if np.shape(mask) not in ((), array.shape):
            raise ValueError('mask shape does not match array')

        # Construct the comparison object
        comparison = _BackplaneComparison(title = title,
                                          limit = limit,
                                          method = method,
                                          operator = operator,
                                          radius = radius * self.args.radius,
                                          mask = mask,
                                          pixels = array.size)

        # Extra attributes
        comparison.antimask = np.logical_not(mask)
        comparison.text = self._summarize(array, title, method=method)

        return (array, comparison)

    #===========================================================================
    def _summarize(self, array, title, method):
        """Save the summary info for this backplane array.

        For boolean arrays, the saved tuple is
            (False count, True count, masked count, total pixels)
        For floats, the saved tuple is:
            (minimum value, maximum vale, masked count, total pixels)
        The cases are distinguished by whether the first value is int of float.
        """

        def _summary_text(minval, maxval, masked, total):
            """Save the summary info and return a formatted text string."""

            self.summary[title] = (minval, maxval, masked, total)

            message = []
            if isinstance(minval, numbers.Integral):   # if array is boolean
                message += ['false,true=%d,%d' % (minval, maxval)]
            elif masked < total:
                if minval == maxval:
                    message += ['value=', self._valstr(minval)]
                else:
                    message += ['min,max=', self._valstr(minval), ',',
                                            self._valstr(maxval)]
            if masked:
                percent = (100. * masked) / total
                if 99.9 < percent < 100.:   # "100.0"% means every pixel
                    percent = 99.9
                if message:
                    message += [', ']
                message += ['mask=', '%.1f' % percent, '%']

            return ''.join(message)

        masked = array.count_masked()
        total = array.size

        if array.is_bool():
            trues  = np.sum(array.antimask & array.vals)
            falses = np.sum(array.antimask & np.logical_not(array.vals))
            return _summary_text(falses, trues, masked, total)

        if masked == total:
            return _summary_text(array.default, array.default, masked, total)

        if method != 'mod360':
            return _summary_text(array.min(builtins=True),
                                 array.max(builtins=True),
                                 masked, total)

        # Handle mod360 case

        # Convert to a 1-D array of values
        if np.shape(array.mask):
            vals = array.vals[array.antimask]
        elif np.shape(array.vals):
            vals = array.vals.ravel()
        else:
            return _summary_text(array.vals, array.vals, masked, total)

        # Sort mod 360
        sorted = np.sort(vals)
        sorted = np.hstack((sorted, [sorted[0] + 360]))
                                        # duplicate first item at end
        diffs = np.diff(sorted)         # find successive difference
        argmax = np.argmax(diffs)       # locate largest gap
        maxval = sorted[argmax]
        if argmax == len(diffs) - 1:    # min is angle after largest gap
            minval = sorted[-1] - 360
        else:
            minval = sorted[argmax + 1]

        return _summary_text(minval, maxval, masked, total)

    #===========================================================================
    def _log_comparison(self, comparison, status=''):
        """Log this comparison info.

        A single record of the log file has this format:
          "<time> | oops.backplane.gold_master | <level> | <suite> | <message>"
        where
          <time>  is the local time to the level of ms.
          <level> is one of "DEBUG", "INFO", "WARNING", "ERROR", "FATAL".
          <suite> is the name of the test suite, e.g., "ring".
          <message> is a descriptive message.

        For comparisons, the message has the following format:
          <status>: "<title>"; diff=<diff1>/<diff2>/<limit>; ...
                               offset=<offset>/<radius>; ...
                               pixels=<count1>/<count2>/<pixels>
        where:
          <status> is one of:
            "Success"               if the test passed;
            "Value mismatch"        if the values disagree by more than the
                                    limit, but the mask is in agreement;
            "Mask mismatch"         if the masks disagree, but the values are in
                                    agreement;
            "Value/mask mismatch"   if both the values and the mask disagree.
          <title>   is the title of the test.
          <diff1>   is the maximum discrepancy among the unmasked values.
          <diff2>   is the maximum discrepancy after we have expanded the
                    comparison to include neighboring pixels, as defined by the
                    specified radius.
          <limit>   the specified discrepancy limit of the test.
          <offset>  the offset distance required to bring value discrepancies
                    below the limit, or to resolve any mask discrepancies.
          <radius>  the specified upper limit on an offset.
          <count1>  the number of discrepant pixels before allowing for an
                    offset.
          <count2>  the number of discrepant pixels that cannot be accommodated
                    by an offset.
          <pixels>  the total number of pixels tested.

        Note that <diff2> and <count2> are not listed if not offset is required.
        Also, note that the offset values are not listed in this case.
        """

        global TEST_SUITE

        # Fill in the status if necessary
        if status:
            comparison.status = status

        errors1 = comparison.diff_errors1 + comparison.mask_errors1
        errors2 = comparison.diff_errors2 + comparison.mask_errors2
        if comparison.status == '':         # if not yet filled in
            if comparison.diff_errors2:
                if comparison.mask_errors2:
                    comparison.status = 'Value/mask mismatch'
                else:
                    comparison.status = 'Value mismatch'
            else:
                if comparison.mask_errors2:
                    comparison.status = 'Mask mismatch'
                else:
                    comparison.status = 'Success'

        # Construct the message
        message = [comparison.suite, ' | ', comparison.status, ': "',
                   comparison.title, '"; ', comparison.text]

        # Handle failed comparison cases
        if comparison.status == 'Success' or errors2 > 0:
            message += ['; diff=', self._valstr(comparison.max_diff1)]

            if comparison.max_diff2 != comparison.max_diff1:
                if comparison.max_diff2 <= comparison.limit * 1.e-8:
                    if isinstance(comparison.max_diff2, numbers.Integral):
                        message += ['/0']
                    else:
                        message += ['/0.']
                else:
                    message += ['/', self._valstr(comparison.max_diff2)]

            message += ['/']
            if (isinstance(comparison.max_diff2, numbers.Integral)
                    and comparison.limit == 0):
                message += ['0']
            else:
                message += [self._valstr(comparison.limit)]

            if comparison.distance:
                message += [', offset=', self._valstr(comparison.distance),
                            '/', self._valstr(comparison.radius)]

            message += [', pixels=', str(errors1)]

            if errors2 != errors1:
                message += ['/', str(errors2)]

            message += ['/', str(comparison.pixels)]

        # Add paths to relevant files
        if self.gold_path is not None:
            message += [' | master: ', self.gold_path]
        if self.gold_value_path is not None:
            message += [' | master_value: ', str(self.gold_value_path)]
        if self.array_path is not None:
            message += [' | array: ', self.array_path]
        if self.browse_path is not None:
            message += [' | browse: ', self.browse_path]
        if self.master_grid_path is not None:
            message += [' | sampled master: ', self.master_grid_path]


        LOGGING.print(''.join(message), level=comparison.logging_level)

        # Save the results
        self.results[comparison.title] = comparison

        # Log the file paths
        ATTRS = ('gold_pickle_path', 'output_pickle_path', 'browse_path',
                 'sampled_gold_path')
        LABELS = ('master:', 'array:', 'browse:', 'sampled master:')

        if self.args.fullpaths:
            path_logged = False
            for (attr, label) in zip(ATTRS, LABELS):
                if hasattr(comparison, attr):
                    path = getattr(comparison, attr)
                    LOGGING.info(TEST_SUITE, '|', label, path, force=True)
                    path_logged = True

            if path_logged:
                LOGGING.literal()

    #===========================================================================
    @staticmethod
    def _valstr(value):
        """value formatter, avoiding "0.000" and "1.000e-12"."""

        if isinstance(value, Qube):
            if value.mask:
                return '--'
            value = value.vals

        if isinstance(value, numbers.Integral):
            return str(value)
        else:
            formatted = '%#.4g' % value
            parts = formatted.partition('e')
            return parts[0].rstrip('0') + parts[1] + parts[2]

    #===========================================================================
    @functools.lru_cache(maxsize=10)
    def _footprint(radius):
        """Circular footprint of the given pixel radius, for scip.ndarray
        filters.
        """

        rounded = int(radius // 1)      # rounded down
        size = 2 * rounded + 1
        x = np.arange(size) - size//2   # [-N to N] inclusive
        y = x[:, np.newaxis]
        return (x**2 + y**2) <= radius**2

    #===========================================================================
    def _basename(self, title, gold=False):
        """Convert a title to a file basename.

        if gold is True, the Linux shell-friendly basename is always returned,
        regardless of the platform. Otherwise, the platform-specific basename is
        returned.
        """

        if self.args.platform in ('darwin', 'macos') and not gold:
            title = title.replace(':', '-')
            title = title.replace('/', '|')
            title = title.replace('\\', '|')
            return title

        elif (self.args.platform in ('win32', 'cygwin', 'msys', 'windows')
              and not gold):
            translated = []
            for c in title:
                if c in '<>:"/\\|?*':
                    c = '-'
                translated.append(c)

            filename = ''.join(translated)
            while '--' in filename:
                filename.replace('--', '-')

            return filename

        else:
            title = title.replace(' (', '_')
            title = title.replace(') ', '_')
            title = title.replace(', ', '_')
            title = title.replace('. ', '_')
            title = title.rstrip(')')

            translated = []
            for c in title:
                if c == ' ':
                    c = '_'
                elif c.isalnum() or c in ('-_'):
                    pass
                else:
                    c = '-'
                translated.append(c)

            while not translated[0].isalnum():
                translated = translated[1:]
            while not translated[-1].isalnum():
                translated = translated

            filename = ''.join(translated)
            while '--' in filename:
                filename.replace('--', '-')
            while '__' in filename:
                filename.replace('__', '_')

            return filename

    ############################################################################
    # Browse image support
    ############################################################################

    def save_browse(self, array, browse_path):
        """Save a backplane as a PNG, JPG, or TIFF file."""

        # Get pixels and mask
        if isinstance(array, np.ndarray):
            image = array.copy()
            mask = False
        else:
            image = array.vals.copy()
            mask = array.mask

        image = np.asfarray(image)
        image = np.atleast_2d(image)

        # Handle the mask
        if np.all(mask):        # if fully masked
            image.fill(0.)
            minval = 0.
            maxval = 1.

        elif array.dtype() == 'bool':
            # masked -> -0.2 (black); False -> 0 (dark gray); True -> 1 (white)
            minval = -0.2
            maxval = 1.
            image = image.astype('int')
            image[mask] = minval

        elif np.any(mask):
            # masked is black; minimum unmasked value is very dark gray
            minval = np.min(image[np.logical_not(mask)])
            maxval = np.max(image[np.logical_not(mask)])
            new_minval = minval - 0.05 * (maxval - minval)
            image[mask] = new_minval
            minval = new_minval

        else:
            minval = np.min(image)
            maxval = np.max(image)

        # Create the scaled array of bytes
        if minval == maxval:
            scaled_bytes = np.zeros(image.shape, dtype=np.int8)
        else:
            scaled_floats = (image - minval) / float(maxval - minval)
            scaled_bytes = (255.999999 * scaled_floats).astype('uint8')

        # Apply zoom
        if self.args.zoom != 1:
            scaled_bytes = zoom_image(scaled_bytes, self.zoom, order=0)

        # Make sure y-axis increases downward
        if self.upward:
            scaled_bytes = scaled_bytes[::-1]

        shape = scaled_bytes.shape[::-1]
        im = PIL.Image.frombytes('L', shape, scaled_bytes)
        im.save(browse_path)

    #===========================================================================
    @staticmethod
    def read_browse(browse_path):
        """Read a PNG, JPG, or TIFF image file as a 2-D array of unsigned bytes.
        """

        with PIL.Image.open(browse_path, mode='r') as im:
            return np.array(im)

    ############################################################################
    # Result summary support
    #
    # The summary file is a text file containing the definition of a Python
    # dictionary. The dictionary is keyed by backplane title string and its
    # values are tuples (minimum value, maximum value, masked pixels, total
    # pixels). If the minimum and maximum are equal, only one value is listed;
    # if the object is fully masked, the value is None.
    ############################################################################

    @property
    def gold_summary(self):

        if self.gold_summary_ is not None:
            return self.gold_summary_

        filepath = os.path.join(self.gold_dir, 'summary.py')
        if not os.path.exists(filepath):
            self.gold_summary_ = {}
        else:
            with open(filepath) as f:
                text = f.read()
            self.gold_summary_ = eval(text)

        # Expand tuples where value is None or min == max
        for key, value in self.gold_summary_.items():
            if len(value) == 3:
                if value[0] is None:
                    value = (0,0) + value[2:]
                else:
                    value = value[:1] + value[:1] + value[1:]
                self.gold_summary_[key] = value

        return self.gold_summary_

    #===========================================================================
    def write_summary(self, outdir):
        """Write the test summary as a Python dictionary; return its file path.
        """

        filepath = os.path.join(outdir, 'summary.py')

        if os.path.exists(filepath):

            # Append the latest modification date to any pre-existing file
            dt = datetime.datetime.fromtimestamp(os.path.getmtime(filepath))
            suffix = dt.strftime('-%Y-%m-%dT%H-%M-%S')
            dated_path = filepath[:-3] + suffix + '.py'
            os.rename(filepath, dated_path)

            LOGGING.info('Previous summary moved to: '
                         + os.path.basename(dated_path))

        titles = list(self.summary.keys())
        titles.sort(key=lambda key: key.lower())    # sort titles ignoring case

        # Write new file
        with open(filepath, 'w') as f:

            dt = datetime.datetime.now()
            f.write(dt.strftime('# gold_master summary %Y-%m-%dT%H-%M-%S\n'))
            f.write('#\n')
            f.write(SUMMARY_COMMENT)
            f.write('\n')

            f.write('{\n')
            for title in titles:
                f.write(('    "%s"' % title).ljust(63))
                f.write(': ')
                summary = self.summary[title]
                if isinstance(summary[0], numbers.Integral):  # array is boolean
                    pass
                elif summary[2] == summary[3]:                # fully masked
                    summary = (None,) + summary[2:]
                elif summary[0] == summary[1]:                # min == max
                    summary = summary[:1] + summary[2:]

                f.write(repr(summary))
                f.write(',\n')
            f.write('}\n')

        return filepath

################################################################################
# To handle gold master testing from the command line...
################################################################################

if __name__ == '__main__':

    import oops.backplane.gold_master as gm

    # The d/dv numerical ring derivatives are extra-uncertain due to the high
    # foreshortening in the vertical direction.

    gm.override('SATURN longitude d/du self-check (deg/pix)', 0.3)
    gm.override('SATURN longitude d/dv self-check (deg/pix)', 0.05)
    gm.override('SATURN_MAIN_RINGS azimuth d/dv self-check (deg/pix)', 1.)
    gm.override('SATURN_MAIN_RINGS distance d/dv self-check (km/pix)', 0.3)
    gm.override('SATURN_MAIN_RINGS longitude d/dv self-check (deg/pix)', 1.)
    gm.override('SATURN:RING azimuth d/dv self-check (deg/pix)', 0.1)
    gm.override('SATURN:RING distance d/dv self-check (km/pix)', 0.3)
    gm.override('SATURN:RING longitude d/dv self-check (deg/pix)', 0.1)

    gm.execute_as_command()

################################################################################<|MERGE_RESOLUTION|>--- conflicted
+++ resolved
@@ -7,14 +7,10 @@
 ########################################################################
 # Case 1: A single test
 ####################################
-
 import unittest
 import oops.backplane.gold_master as gm
-
 class Test_<your test name>(unittest.TestCase):
-
     def runTest(self):
-
         gm.execute_as_unittest(self,
                 obspath = 'file path inside the test_data directory',
                 index   = (index to apply to result of from_file, or None),
@@ -24,18 +20,13 @@
                 ring    = 'SATURN_MAIN_RINGS',  # for example, optional
                 kwargs  = {},                   # other from_file inputs
                 <overrides of any default gold_master input arguments>)
-
 ####################################
 # Case 2: Multiple tests
 ####################################
-
 import unittest
 import oops.backplane.gold_master as gm
-
 class Test_<your test name>(unittest.TestCase):
-
-    def setUp(self):
-
+    def setUp():
         gm.define_standard_obs('obs1',
                 obspath = 'file path inside the test_data directory',
                 index   = (index to apply to result of from_file, or None),
@@ -46,32 +37,25 @@
                 kwargs  = {})                   # other from_file inputs
         gm.define_standard_obs('obs2', ...)
         gm.define_standard_obs('obs3', ...)
-
-    def test_1(self):
-        gm.execute_standard_unittest(unittest.TestCase,
+    def run_test1(self):
+        gm.execute_standard_unittest(
                     'obs1'
                     <overrides of any default gold_master input arguments>)
-
-    def test_2(self):
-        gm.execute_standard_unittest(unittest.TestCase,
+    def run_test2(self):
+        gm.execute_standard_unittest(
                     'obs2'
                     <overrides of any default gold_master input arguments>)
-
-    def test_3(self):
-        gm.execute_standard_unittest(unittest.TestCase,
+    def run_test3(self):
+        gm.execute_standard_unittest(
                     'obs3'
                     <overrides of any default gold_master input arguments>)
-
 ########################################################################
 # How to have a gold master tester program dedicated to an instrument...
 ########################################################################
-
 import os
 import oops.backplane.gold_master as gm
-
 # Define the default observation for testing; note that this can be
 # overridden on the command line.
-
 gm.define_standard_obs(
                 'default',
                 obspath = 'file path inside the test_data directory',
@@ -83,18 +67,13 @@
                 kwargs  = {})                 # other from_file inputs
         gm.define_standard_obs('test2', ...)
         gm.define_standard_obs('test3', ...)
-
 # Change any other default parameters, if necessary...
-
 gm.set_default_args(arg = default_value, ...)
-
 if __name__ == '__main__':
     gm.execute_as_command()
-
 ########################################################################
 # Log file format
 ########################################################################
-
 A single record of the log file has this format:
     "<time> | oops.backplane.gold_master | <level> | <suite> | <message>"
 where
@@ -102,7 +81,6 @@
     <level> is one of "DEBUG", "INFO", "WARNING", "ERROR", "FATAL".
     <suite> is the name of the test suite, e.g., "ring".
     <message> is a descriptive message.
-
 For comparison tests, the message has the following format:
     <status>: "<title>"; diff=<diff1>/<diff2>/<limit>; ...
                          offset=<offset>/<radius>; ...
@@ -128,7 +106,6 @@
     <count2>  the number of discrepant pixels that cannot be accommodated by an
               offset.
     <pixels>  the total number of pixels tested.
-
 Note that <diff2> and <count2> are not listed if not offset is required. Also,
 note that the offset values are not listed in this case.
 """
@@ -146,7 +123,6 @@
 import sys
 import warnings
 
-from PIL           import Image
 from scipy.ndimage import minimum_filter, maximum_filter
 from scipy.ndimage import zoom as zoom_image
 
@@ -212,7 +188,6 @@
 
 def set_default_args(**options):
     """Set the default command-line arguments for a gold master test.
-
     Options:
         planet          name of a planet for which to generate backplane arrays,
                         or else a list of planet names.
@@ -257,13 +232,10 @@
                     kwargs={}):
     """Set the details of the default observation to be used for the gold master
     test.
-
     These are the default observation file path and module to use if they are
     not specified in the command line.
-
     The specified planet, moon, and ring are used as the defaults when the
     observation is unspecified, but can be overridden at the command line.
-
     Options:
         obspath         file path to the default data object to be used.
         index           index to apply if from_file returns a list. If None,
@@ -289,13 +261,10 @@
 def define_standard_obs(name, obspath, index, module, planet, moon=[], ring=[],
                               kwargs={}):
     """Set the details of a standard gold master test.
-
     These are the observation file path and module to use when a test is
     identified by name.
-
     The specified planet, moon, and ring are used as the defaults when the
     observation is unspecified, but can be overridden at the command line.
-
     Options:
         name            name given for this test.
         obspath         file path to the default data object to be used.
@@ -337,7 +306,6 @@
 
 def override(title, value):
     """Override the hard-wired comparison values for specific tests.
-
     Input:
         title       the exact title of a test, e.g.,
                     "JUPITER:RING incidence angle, ring minus center (deg)".
@@ -357,7 +325,6 @@
 def execute_as_command():
     """Parse command-line arguments for gold master testing of one or more
     backplanes and then run the tests.
-
     A "Namespace" object is returned, containing all of the command line
     attributes, plus:
         from_file       the "from_file" function of the selected module.
@@ -572,7 +539,6 @@
                         index=None, kwargs={}, **options):
     """Run the gold master test suites for one or more observations as a unit
     test.
-
     Inputs:
         testcase        the unittest TestCase object.
         obspath         file path to the default data object to be used.
@@ -644,7 +610,6 @@
 def execute_standard_unittest(testcase, name, **options):
     """Run the gold master test suites for one or more observations as a unit
     test.
-
     Inputs:
         testcase        the unittest TestCase object.
         name            name of a standard unit test.
@@ -882,7 +847,6 @@
 
 def register_test_suite(name, func):
     """Add the given function to the dictionary of exercise tests.
-
     This must be called for each defined test suite.
     """
 
@@ -919,7 +883,6 @@
 
     def __init__(self, **kwargs):
         """Container for comparison info.
-
         status is one of:
             "Success"               test passed;
             "Value mismatch"        values differ;
@@ -928,7 +891,6 @@
             "Shape mismatch"        shapes do not match;
             "No gold master"        gold master info is missing;
             "Invalid gold master"   gold master cannot be read.
-
         title        = title of the test.
         suite        = name of test suite.
         limit        = maximum allowed difference.
@@ -937,19 +899,15 @@
         radius       = allowed offset distance in pixels.
         mask         = optional mask to exclude pixels from comparison.
         pickle_path  = path to the pickle file, if any.
-
         max_diff1    = the largest difference between unmasked pixels of array
                        and master, initially.
         diff_errors1 = the initial number of value discrepancies.
         mask_errors1 = the number of mask discrepancies.
-
         distance     = the largest offset adequate to eliminate a value
                        discrepancy; zero if no offset is adequate.
-
         max_diff2    = the final largest difference.
         diff_errors2 = the final number of value discrepancies.
         mask_errors2 = the final number of mask discrepancies.
-
         pixels       = the total number of pixels.
         """
 
@@ -984,7 +942,6 @@
     @staticmethod
     def set_no_gold_master_status(is_ok=False):
         """Set the success value of status "No gold master".
-
         This is defined globally by input argument "ignore_missing".
         """
 
@@ -1020,7 +977,6 @@
 
     def __init__(self, obs, args, suffix=''):
         """Construct a BackplaneTest for the given observation.
-
         Input:
             obs         Observation.
             args        A Namespace object containing the command line inputs.
@@ -1089,12 +1045,8 @@
         # masters: $OOPS_GOLD_MASTER_PATH/hosts.cassini.iss/ISS/N1460072401_1/
         # arrays: $OOPS_BACKPLANE_OUTPUT_PATH/N1460072401_1/arrays
         # browse: $OOPS_BACKPLANE_OUTPUT_PATH/N1460072401_1/browse
-<<<<<<< HEAD
-        # sampled masters: $OOPS_BACKPLANE_OUTPUT_PATH/N1460072401_1/master_grid
-=======
         # gold masters sampled at the undersampling grid:
         #         $OOPS_BACKPLANE_OUTPUT_PATH/N1460072401_1/sampled_gold
->>>>>>> 8defcb7c
 
         self.abspath = os.path.abspath(os.path.realpath(obs.filespec))
         basename_prefix = os.path.splitext(os.path.basename(self.abspath))[0]
@@ -1103,26 +1055,14 @@
                                      args.module, basename_prefix)
         self.gold_arrays = os.path.join(self.gold_dir, 'arrays' + self.suffix)
         self.gold_browse = os.path.join(self.gold_dir, 'browse' + self.suffix)
-        self.gold_sampled = os.path.join(self.gold_dir, 'master_grid' + self.suffix)
 
         self.output_dir = os.path.join(args.output, basename_prefix)
         self.output_arrays = os.path.join(self.output_dir,
                                           'arrays' + self.suffix)
         self.output_browse = os.path.join(self.output_dir,
                                           'browse' + self.suffix)
-<<<<<<< HEAD
-        self.output_master_grid = os.path.join(self.output_dir,
-                                          'master_grid' + self.suffix)
-
-        self.array_path = None
-        self.browse_path = None
-        self.gold_path = None
-        self.gold_value_path = None
-        self.master_grid_path = None
-=======
         self.sampled_gold = os.path.join(self.output_dir,
                                           'sampled_gold' + self.suffix)
->>>>>>> 8defcb7c
 
         # Initialize the comparison log
         self.gold_summary_ = None
@@ -1205,9 +1145,6 @@
             if self.task in ('preview', 'compare'):
                 LOGGING.info('Writing arrays to', self.output_arrays)
                 os.makedirs(self.output_arrays, exist_ok=True)
-
-                LOGGING.info('Writing sampled masters to', self.output_master_grid)
-                os.makedirs(self.output_master_grid, exist_ok=True)
 
                 if self.args.browse:
                     LOGGING.info('Writing browse images to', self.output_browse)
@@ -1328,7 +1265,6 @@
     def _sort_key(key):
         """Key function for the sort operation, needed to handle occurrences of
         Frames, Paths, and None in some dictionary keys.
-
         Also allow sorting among numbers, strings and tuples: numbers first,
         strings second, objects third, tuples fourth.
         """
@@ -1351,10 +1287,8 @@
     def compare(self, array, master, title, limit=0., method='', operator='=',
                                             radius=0., mask=False):
         """Compare two backplane arrays and log the results.
-
         Note that the array can be a backplane that has been undersampled. The
         gold master array can be either full-resolution or undersampled.
-
         Inputs:
             array       backplane array to be compared.
             master      reference value or gold master array.
@@ -1406,7 +1340,6 @@
                                    radius=0., mask=False):
         """Compare a backplane array against its gold master. Save the array,
         browse image, and sampled master.
-
         Inputs:
             array       backplane array to be tested.
             title       title string describing the test; must be unique.
@@ -1464,17 +1397,12 @@
             comparison.output_pickle_path = output_pickle_path
             with open(output_pickle_path, 'wb') as f:
                 pickle.dump(array, f)
-            self.array_path = pickle_path
 
             # Write the browse image
             if self.args.browse:
                 browse_name = basename + '.' + self.args.browse_format
                 browse_path = os.path.join(output_browse, browse_name)
-<<<<<<< HEAD
-                self.browse_path = browse_path
-=======
                 comparison.browse_path = browse_path
->>>>>>> 8defcb7c
                 self.save_browse(array, browse_path)
 
             # For "compare"
@@ -1498,9 +1426,6 @@
 
                     # Compare...
                     else:
-<<<<<<< HEAD
-                        self.gold_path = pickle_path
-=======
                         if self.args.save_sampled:
                             basename = self._basename(comparison.title,
                                                       gold=False)
@@ -1508,7 +1433,6 @@
                                                            self.sampled_gold,
                                                            basename + '.pickle')
 
->>>>>>> 8defcb7c
                         self._compare(array, master, comparison)
 
             # For "preview" and "adopt"
@@ -1534,7 +1458,6 @@
 
                     else:
                         master = Scalar(min_val, masked > 0)
-                        self.gold_value_path = master
                         self._compare(array, master, comparison)
 
             # For "preview" and "adopt"
@@ -1623,21 +1546,10 @@
         # The "_grid" suffix indicates the master array when sampled at the
         # meshgrid of the array.
 
-<<<<<<< HEAD
-        # Save sampled master
-        basename = self._basename(comparison.title, gold=False)
-        pickle_path = os.path.join(self.output_master_grid,
-                                       basename + '.pickle')
-#        from IPython import embed; print('+++++++++++++'); embed()
-        with open(pickle_path, 'wb') as f:
-            pickle.dump(master_grid, f)
-        self.master_grid_path = pickle_path
-=======
         # Saved the sampled array if necessary
         if hasattr(comparison, 'sampled_gold_path'):
             with open(comparison.sampled_gold_path, 'wb') as f:
                 pickle.dump(master_grid, f)
->>>>>>> 8defcb7c
 
         # Find the differences among unmasked pixels
         diff = array - master_grid
@@ -1942,7 +1854,6 @@
     #===========================================================================
     def _summarize(self, array, title, method):
         """Save the summary info for this backplane array.
-
         For boolean arrays, the saved tuple is
             (False count, True count, masked count, total pixels)
         For floats, the saved tuple is:
@@ -2017,7 +1928,6 @@
     #===========================================================================
     def _log_comparison(self, comparison, status=''):
         """Log this comparison info.
-
         A single record of the log file has this format:
           "<time> | oops.backplane.gold_master | <level> | <suite> | <message>"
         where
@@ -2025,7 +1935,6 @@
           <level> is one of "DEBUG", "INFO", "WARNING", "ERROR", "FATAL".
           <suite> is the name of the test suite, e.g., "ring".
           <message> is a descriptive message.
-
         For comparisons, the message has the following format:
           <status>: "<title>"; diff=<diff1>/<diff2>/<limit>; ...
                                offset=<offset>/<radius>; ...
@@ -2052,7 +1961,6 @@
           <count2>  the number of discrepant pixels that cannot be accommodated
                     by an offset.
           <pixels>  the total number of pixels tested.
-
         Note that <diff2> and <count2> are not listed if not offset is required.
         Also, note that the offset values are not listed in this case.
         """
@@ -2112,19 +2020,6 @@
 
             message += ['/', str(comparison.pixels)]
 
-        # Add paths to relevant files
-        if self.gold_path is not None:
-            message += [' | master: ', self.gold_path]
-        if self.gold_value_path is not None:
-            message += [' | master_value: ', str(self.gold_value_path)]
-        if self.array_path is not None:
-            message += [' | array: ', self.array_path]
-        if self.browse_path is not None:
-            message += [' | browse: ', self.browse_path]
-        if self.master_grid_path is not None:
-            message += [' | sampled master: ', self.master_grid_path]
-
-
         LOGGING.print(''.join(message), level=comparison.logging_level)
 
         # Save the results
@@ -2179,7 +2074,6 @@
     #===========================================================================
     def _basename(self, title, gold=False):
         """Convert a title to a file basename.
-
         if gold is True, the Linux shell-friendly basename is always returned,
         regardless of the platform. Otherwise, the platform-specific basename is
         returned.
