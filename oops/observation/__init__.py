--- conflicted
+++ resolved
@@ -459,76 +459,6 @@
                         the properties of the FOV.
         """
 
-<<<<<<< HEAD
-        # Convert inputs to NumPy 2-element arrays
-        if limit is None:
-            limit = self.uv_shape
-        if isinstance(limit, numbers.Number):
-            limit = (limit, limit)
-        limit = Pair.as_pair(limit).vals.astype('float')
-
-        if isinstance(origin, numbers.Number):
-            origin = (origin, origin)
-        origin = Pair.as_pair(origin).vals.astype('float')
-
-        if isinstance(undersample, numbers.Number):
-            undersample = (undersample, undersample)
-        undersample = Pair.as_pair(undersample).vals.astype('float')
-
-        if isinstance(oversample, numbers.Number):
-            oversample = (oversample, oversample)
-        oversample = Pair.as_pair(oversample).vals.astype('float')
-
-        # Construct the 1-D index arrays
-        step = undersample/oversample
-        limit = limit + step * 1.e-10   # Allow a little slop at the upper end
-
-        urange = np.arange(origin[0], limit[0], step[0])
-        vrange = np.arange(origin[1], limit[1], step[1])
-
-        usize = urange.size
-        vsize = vrange.size
-
-        # Construct the empty array of values
-        shape_list = len(self.shape) * [1]
-        if self.u_axis >= 0:
-            shape_list[self.u_axis] = usize
-        if self.v_axis >= 0:
-            shape_list[self.v_axis] = vsize
-
-        values = np.empty(tuple(shape_list + [2]))
-
-        # Populate the array
-        if self.u_axis >= 0:
-            shape_list = len(self.shape) * [1]
-            shape_list[self.u_axis] = usize
-            uvalues = urange.reshape(tuple(shape_list))
-            values[...,0] = uvalues
-        else:
-            values[...,0] = 0.5
-
-        if self.v_axis >= 0:
-            shape_list = len(self.shape) * [1]
-            shape_list[self.v_axis] = vsize
-            vvalues = vrange.reshape(tuple(shape_list))
-            values[...,1] = vvalues
-        else:
-            values[...,1] = 0.5
-
-        # Return the Meshgrid
-        grid = Pair(values)
-
-        ####################################################################
-        # Proposed mod by Spitale to apply mask to the meshgrid.
-        #  Currently assumes mask is an optional subfield rather than
-        #  an explicit attribute.
-        ####################################################################
-        if hasattr(self, 'mask'):
-            grid._mask_ = self.mask
-        ####################################################################
-
-        return Meshgrid(self.fov, grid, fov_keywords)
-=======
         return Meshgrid.for_shape(self.fov, self.shape,
                                   self.u_axis, self.v_axis,
                                   origin=origin,
@@ -537,7 +467,6 @@
                                   limit=limit,
                                   center_uv=center_uv,
                                   fov_keywords=fov_keywords)
->>>>>>> 8defcb7c
 
     #===========================================================================
     def timegrid(self, meshgrid, oversample=1, tfrac_limits=(0,1)):
