--- conflicted
+++ resolved
@@ -61,10 +61,6 @@
         """
         Return the min time(s) associated with the given time step(s).
 
-<<<<<<< HEAD
-
-=======
->>>>>>> ca5c399d
         This method supports non-integer step values.
 
         Input:
