################################################################################
# oops/cadence_/cadence_.py: Abstract class Cadence
################################################################################

from polymath import *

#*******************************************************************************
# Cadence
#*******************************************************************************
class Cadence(object):
    #+++++++++++++++++++++++++++++++++++++++++++++++++++++++++++++++++++++++++++
    """
    Cadence is an abstract class that defines the timing of an observation.

    At minimum, these attributes are required:
        time            a tuple or Pair defining the start time and end time of
                        the observation overall, in seconds TDB.
        midtime         the mid-time of the observation, in seconds TDB.
        lasttime        the start-time of the last time step, in seconds TDB.
        shape           a tuple of integers defining the shape of the indices.
        is_continuous   True if the cadence contains no gaps in time between
                        the start and end.
    """
    #+++++++++++++++++++++++++++++++++++++++++++++++++++++++++++++++++++++++++++

    ########################################################
    # Methods to be defined for each Cadence subclass
    ########################################################

    #===========================================================================
    # __init__
    #===========================================================================
    def __init__(self):
        #+++++++++++++++++++++++++++++++++++++++++++++++++++++++++++++++++++++++
        """
        A constructor.
        """
        #+++++++++++++++++++++++++++++++++++++++++++++++++++++++++++++++++++++++
        pass
    #===========================================================================



    #===========================================================================
    # time_at_tstep
    #===========================================================================
    def time_at_tstep(self, tstep, mask=True):
        #+++++++++++++++++++++++++++++++++++++++++++++++++++++++++++++++++++++++
        """
        Return the time(s) associated with the given time step(s).

        This method supports non-integer step values.

        Input:
            tstep       a Scalar time step index or a Pair of indices.
            mask        True to mask values outside the time limits.

        Return:         a Scalar of times in seconds TDB.
        """
        #+++++++++++++++++++++++++++++++++++++++++++++++++++++++++++++++++++++++
        raise NotImplementedError("time_at_tstep() is not implemented")
    #===========================================================================



    #===========================================================================
    # time_range_at_tstep
    #===========================================================================
    def time_range_at_tstep(self, tstep, mask=True):
        #+++++++++++++++++++++++++++++++++++++++++++++++++++++++++++++++++++++++
        """
        Return the range of time(s) for the given integer time step(s).

        Input:
            tstep       a Scalar time step index or a Pair of indices.
            mask        True to mask values outside the time limits.

        Return:         (time_min, time_max)
            time_min    a Scalar defining the minimum time associated with the
                        index. It is given in seconds TDB.
            time_max    a Scalar defining the maximum time value.
        """
        #+++++++++++++++++++++++++++++++++++++++++++++++++++++++++++++++++++++++
        raise NotImplementedError("time_range_at_tstep() " +
                                      "is not implemented")
    #===========================================================================



    #===========================================================================
    # tstep_at_time
    #===========================================================================
    def tstep_at_time(self, time, mask=True):
        #+++++++++++++++++++++++++++++++++++++++++++++++++++++++++++++++++++++++
        """
        Return the time step(s) for given time(s).

        This method supports non-integer time values.

        Input:
            time        a Scalar of times in seconds TDB.
            mask        True to mask time values not sampled within the cadence.

        Return:         a Scalar or Pair of time step indices.
        """
        #+++++++++++++++++++++++++++++++++++++++++++++++++++++++++++++++++++++++
        raise NotImplementedError("tstep_at_time() is not implemented")
    #===========================================================================



    #===========================================================================
    # time_shift
    #===========================================================================
    def time_shift(self, secs):
        #+++++++++++++++++++++++++++++++++++++++++++++++++++++++++++++++++++++++
        """
        Return a duplicate with all times shifted by given amount."

        Input:
            secs        the number of seconds to shift the time later.
        """
        #+++++++++++++++++++++++++++++++++++++++++++++++++++++++++++++++++++++++
        raise NotImplementedError("time_shift() is not implemented")
    #===========================================================================



    #===========================================================================
    # as_continuous
    #===========================================================================
    def as_continuous(self):
        #+++++++++++++++++++++++++++++++++++++++++++++++++++++++++++++++++++++++
        """
        Return a shallow copy forced to be continuous.
        """
        #+++++++++++++++++++++++++++++++++++++++++++++++++++++++++++++++++++++++
        raise NotImplementedError("as_continuous() is not implemented")
    #===========================================================================



    ####################################################
    # Methods probably not requiring overrides
    ####################################################

    #===========================================================================
    # time_is_inside
    #===========================================================================
    def time_is_inside(self, time, inclusive=True):
        #+++++++++++++++++++++++++++++++++++++++++++++++++++++++++++++++++++++++
        """
        Return which time(s) fall inside the cadence.

        Input:
            time        a Scalar of times in seconds TDB.
            inclusive   True to include the end moment of a time interval;
                        False to exclude.

        Return:         a Boolean array indicating which time values are
                        sampled by the cadence. A masked time results in a
                        value of False, not a masked Boolean.
        """
        #+++++++++++++++++++++++++++++++++++++++++++++++++++++++++++++++++++++++

        # Default behavior is to include all times between start and stop
        if inclusive:
            return (time >= self.time[0]) & (time <= self.time[1])
        else:
            return (time >= self.time[0]) & (time < self.time[1])
    #===========================================================================



    #===========================================================================
    # tstride_at_tstep
    #===========================================================================
    def tstride_at_tstep(self, tstep, mask=True):
        #+++++++++++++++++++++++++++++++++++++++++++++++++++++++++++++++++++++++
        """
<<<<<<< HEAD
        Return the time interval(s) for the given time step(s). 
=======
        Return the time interval(s) for the given time step(s).
>>>>>>> ca5c399d

        Input:
            tstep       a Scalar time step index or a Pair of time step
                        indices.
            mask        True to mask values outside the time limits.

        Return:         a Scalar or Pair of strides in seconds.
        """
        #+++++++++++++++++++++++++++++++++++++++++++++++++++++++++++++++++++++++
        if len(self.shape) == 1:
            return (self.time_at_tstep(tstep + 1, mask=mask) -
                    self.time_at_tstep(tstep, mask=mask))
        elif len(self.shape) == 2:
            now = self.time_at_tstep(tstep)
            return Pair.from_scalars(self.time_at_tstep(tstep + (1,0),
                                                        mask=mask) - now,
                                     self.time_at_tstep(tstep + (0,1),
                                                        mask=mask) - now)
        else:
            raise NotImplementedError("tstride_at_tstep() is not " +
                                    "implemented for cadences larger than 2-D")
    #===========================================================================



#*******************************************************************************


################################################################################
# UNIT TESTS
################################################################################

import unittest

class Test_Cadence(unittest.TestCase):

    #===========================================================================
    # runTest
    #===========================================================================
    def runTest(self):

        # No tests here - this is just an abstract superclass

        pass
    #===========================================================================



########################################
if __name__ == '__main__':
    unittest.main(verbosity=2)
################################################################################<|MERGE_RESOLUTION|>--- conflicted
+++ resolved
@@ -178,11 +178,7 @@
     def tstride_at_tstep(self, tstep, mask=True):
         #+++++++++++++++++++++++++++++++++++++++++++++++++++++++++++++++++++++++
         """
-<<<<<<< HEAD
-        Return the time interval(s) for the given time step(s). 
-=======
         Return the time interval(s) for the given time step(s).
->>>>>>> ca5c399d
 
         Input:
             tstep       a Scalar time step index or a Pair of time step
