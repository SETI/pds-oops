################################################################################
# oops/inst/juno/junocam.py
################################################################################

import re
import numpy as np
import julian
import cspyce
from polymath import *
### Avoid from ... import *; just import what you need.
import os.path
import pdsparser
import oops

from hosts.juno import Juno
### BTW, we have standards for how to order imports. Often not important, but
### this is a long enough list.

################################################################################
# Standard class methods
################################################################################

#===============================================================================
### Avoid two horizontal separators in a row. One should suffice.
def from_file(filespec, fast_distortion=True,
              return_all_planets=False, snap=False, **parameters):
    """A general, static method to return a Pushframe object based on a given
    JUNOCAM image file.

    Inputs:
        fast_distortion     True to use a pre-inverted polynomial;
                            False to use a dynamically solved polynomial;
                            None to use a FlatFOV.

        return_all_planets  Include kernels for all planets not just
                            Jupiter or Saturn.

        snap                True to model the image as a Snapshot rather than as
                            a TimedImage.
    """
    JUNOCAM.initialize()    # Define everything the first time through; use
                            # defaults unless initialize() is called explicitly.
### I think we recommend a blank line after a multi-line docstring.

    # Load the PDS label
    lbl_filespec = filespec.replace('.img', '.LBL')
### This failed for me because the files come off the PDS archive volumes in
### upper case, so they end in '.IMG', not 'img'. You need to find a way to make
### this work regardless of the case of either file extension.
    recs = pdsparser.PdsLabel.load_file(lbl_filespec)
    label = pdsparser.PdsLabel.from_string(recs).as_dict()

    # Get composite image metadata
    meta = Metadata(label)
### A class named "Metadata" makes me nervous--it's too generic. If this class is
### unique to this file, and not intended for use elsewhere, then it should have
### an underscore in front: "_Metadata".

    # Load the data array as separate framelets, with associated labels
    (framelets, flabels) = _load_data(filespec, label, meta)

    # Load time-dependent kernels
    Juno.load_cks(meta.tstart0, meta.tstart0 + 3600.)
    Juno.load_spks(meta.tstart0, meta.tstart0 + 3600.)
### Just curious--is there a reason to define the required time frame as one hour?
### You do have the stop time, after all.

    # Construct a Pushframe for each framelet
    obs = []
    for i in range(meta.nframelets):
        fmeta = Metadata(flabels[i])

        if snap:
            item = oops.obs.Snapshot(('v','u'),
                                     fmeta.tstart, fmeta.tdi_texp,
                                     fov = fmeta.fov,
                                     path = 'JUNO',
                                     frame = 'JUNO_JUNOCAM',
                                     instrument = 'JUNOCAM',
                                     filter = fmeta.filter,
                                     data = framelets[:,:,i])
### See discussion below in _load_data.
### BTW, having the framelet index i last is not a good idea, because it means
### that framelets[:,:,i] is a discontiguous array. Contiguous arrays are often
### much more efficient in NumPy, for a variety of reasons.
### None of this will matter if you just reshape the array, in which case the
### index will be [i,:,:], or just [i].

        if not snap:
### Should be "else"

            tdi_lines = fmeta.fov.uv_shape.vals[0]
            cadence = oops.cadence.TDICadence(tdi_lines, fmeta.tstart,
                                              fmeta.tdi_texp, fmeta.tdi_stages)
            fov = oops.fov.TDIFOV(fmeta.fov, tstop=fmeta.tstop,
                                  tdi_texp=fmeta.tdi_texp, tdi_axis='-u')
            item = oops.obs.TimedImage(('v','ut'),
                                       cadence = cadence,
                                       fov = fov,
                                       path = 'JUNO',
                                       frame = 'JUNO_JUNOCAM',
                                       instrument = 'JUNOCAM',
                                       filter = fmeta.filter,
                                       data = framelets[:,:,i])
### The fov value of fov.meta was wrong here. Each framelet needs its own
### TDIFOV, not the generic fov, and each will have its own unique tstop value:
###     fov = TDIFOV(fmeta.fov, tstop, tdi_texp=fmeta.tdi_texp, tdi_axis='-u')
### where tstop is the end time of that individual framelet. I suspect it is
### close enough  that the backplanes look reasonable, but it should be fixed
### and checked.

#        item.insert_subfield('spice_kernels', \
#                   Juno.used_kernels(item.time, 'junocam', return_all_planets))
        item.insert_subfield('filespec', filespec)
        item.insert_subfield('basename', os.path.basename(filespec))
        obs.append(item)

    return obs

#===============================================================================
def initialize(ck='reconstructed', planets=None, offset_wac=True, asof=None,
               spk='reconstructed', gapfill=True,
               mst_pck=True, irregulars=True):
    """Initialize key information about the JUNOCAM instrument.

    Must be called first. After the first call, later calls to this function
    are ignored.

    Input:
        ck,spk      'predicted', 'reconstructed', or 'none', depending on which
                    kernels are to be used. Defaults are 'reconstructed'. Use
                    'none' if the kernels are to be managed manually.
        planets     A list of planets to pass to define_solar_system. None or
                    0 means all.
        offset_wac  True to offset the WAC frame relative to the NAC frame as
                    determined by star positions.
        asof        Only use SPICE kernels that existed before this date; None
                    to ignore.
        gapfill     True to include gapfill CKs. False otherwise.
        mst_pck     True to include MST PCKs, which update the rotation models
                    for some of the small moons.
        irregulars  True to include the irregular satellites;
                    False otherwise.
    """

    JUNOCAM.initialize(ck=ck, planets=planets, offset_wac=offset_wac, asof=asof,
                   spk=spk, gapfill=gapfill,
                   mst_pck=mst_pck, irregulars=irregulars)

### mst_pck has no relevance here as an option; it's specific to Saturn.
### unless JunoCam ever targeted a Jupiter irregular, you can also omit that option.
### Really, I think you only need to ck and spk options, and only so we can be
### ready for some future date when/if this info is regenerated.

#===============================================================================
def _load_data(filespec, label, meta):
    """Load the data array from the file and splits into individual framelets.

    Input:
        filespec        Full path to the data file.
        label           Label for composite image.
        meta            Image Metadata object.

    Return:             (framelets, framelet_labels)
        framelets       A Numpy array containing the individual frames in
                        axis order (line, sample, framelet #).
        framelet_labels List of labels for each framelet.
    """

    # Read data
    # seems like this should be handled in a readpds-style function somewhere
    bits = label['IMAGE']['SAMPLE_BITS']
    dtype = '>u' +str(int(bits/8))
### Add space before "str"; change "int(bits/8)" to "bits//8" (floor division is handy!)
    data = np.fromfile(filespec, dtype=dtype).reshape(meta.nlines,meta.nsamples)
### Add a space after the comma

### BTW, unless the things around operators are extremely short (like "bits//8"),
### you should surround all operators with spaces. Even in this case, I would
### probably write "bits // 8".

### Your re-shaping of the framelets below is unnecessary! This is much better:
###     framelets = data.reshape((meta.nframelets, 128, meta.nsamples))
### or even...
###     framelets = data.reshape((-1, 128, meta.nsamples))
### because a "-1" axis in reshape() just figures out whatever it needs to be.
### BTW, reshape does not touch the data array; it just changes the way it is indexed,
### aka the "strides", which is a very very fast operation. This is one of the great
### features of NumPy and we use it a lot.

    # Split into framelets:
    #   - Add framelet number and filter index to label
    #   - Change image dimensions in label
    nf = len(meta.filter)
    framelets = np.empty([meta.frlines,meta.nsamples,meta.nframelets])
### You should almost always use spaces after commas. Really the only common
### exceptions are tuples containing short integers (e.g., "shape = (128,128)"
### and indexing with very short variable names (e.g., "x = array[i,j,3]"

### As noted above, you don't need to create a new array at all. But if you did,
### please preserve the dtype of input arrays. There's no reason to convert them--
### that's up to the user.

    framelet_labels = []

    for i in range(meta.nframelets):
        framelets[:,:,i] = data[meta.frlines*i:meta.frlines*(i+1),:]
### See above. Note that framelets is now indexed with the frame number first.

        framelet_label = label.copy()
        frn = i//nf
        ifl = i%nf
### Add spaces around operators

        framelet_label['FRAMELET'] = {}
        framelet_label['FRAMELET']['FRAME_NUMBER'] = frn
        framelet_label['FRAMELET']['FRAMELET_NUMBER'] = i

        filters = label['FILTER_NAME']
        framelet_label['FRAMELET']['FRAMELET_FILTER'] = filters[ifl]

        label['LINES'] = meta.frlines
        label['LINE_SAMPLES'] = meta.nsamples

        framelet_labels.append(framelet_label)

    return (framelets, framelet_labels)


#*******************************************************************************
class Metadata(object):

    #===========================================================================
    def __init__(self, label):
        """Use the label to assemble the image metadata.

        Input:
            label           The label dictionary.

        Attributes:
            nlines          A Numpy array containing the data in axis order
                            (line, sample).
            nsamples        The time sampling array in (line, sample) axis
                            order, or None if no time backplane is found in
                            the file.
            nframelets

        """

        # image dimensions
        self.nlines = label['IMAGE']['LINES']
        self.nsamples = label['IMAGE']['LINE_SAMPLES']
        self.frlines = 128
        self.nframelets = int(self.nlines/self.frlines)
### Change to "self.nlines // self.frlines". There's no need for "int".

        # Exposure time
        exposure_ms = label['EXPOSURE_DURATION']
        self.exposure = exposure_ms/1000.

        # Filters
        self.filter = label['FILTER_NAME']

        # Default timing for unprocessed frame
        self.tinter = label['INTERFRAME_DELAY']
        self.tinter0 = self.tinter

        self.tstart = julian.tdb_from_tai(
                        julian.tai_from_iso(label['START_TIME']))
        self.tstart0 = self.tstart
        self.tstop = julian.tdb_from_tai(
                       julian.tai_from_iso(label['STOP_TIME']))

        self.tdi_stages = label['JNO:TDI_STAGES_COUNT']
        self.tdi_texp = self.exposure/self.tdi_stages
        if self.exposure < self.tdi_texp: self.tdi_texp = self.exposure
### use two lines

        # target
        self.target = label['TARGET_NAME']

        # Framelet-specific parameters, if applicable
        if 'FRAMELET' in label.keys():
            frn = label['FRAMELET']['FRAME_NUMBER']

            # Filter
            self.filter = label['FRAMELET']['FRAMELET_FILTER']

            # Filter-specific instrument id
            if self.filter == 'RED': self.instc = -61503
            if self.filter == 'GREEN': self.instc = -61502
            if self.filter == 'BLUE': self.instc = -61501
            if self.filter == 'METHANE': self.instc = -61504
            sinstc = str(self.instc)
### Convert this to a dictionary lookup.

            # Timing
            prefix = 'INS' + sinstc
            delta_var = prefix + '_INTERFRAME_DELTA'
            bias_var = prefix + '_START_TIME_BIAS'

            self.delta = cspyce.gdpool(delta_var, 0)[0]
            self.bias = cspyce.gdpool(bias_var, 0)[0]

            self.tinter = self.tinter0 + self.delta
            self.tstart = self.tstart0 + self.bias + frn*self.tinter

            self.tstop = self.tstart + self.exposure

            # FOV
            k1_var = 'INS' + sinstc + '_DISTORTION_K1'
            k2_var = 'INS' + sinstc + '_DISTORTION_K2'
            cx_var = 'INS' + sinstc + '_DISTORTION_X'
            cy_var = 'INS' + sinstc + '_DISTORTION_Y'
            fo_var = 'INS' + sinstc + '_FOCAL_LENGTH'
            px_var = 'INS' + sinstc + '_PIXEL_SIZE'

            k1 = cspyce.gdpool(k1_var, 0)[0]
            k2 = cspyce.gdpool(k2_var, 0)[0]
            cx = cspyce.gdpool(cx_var, 0)[0]
            cy = cspyce.gdpool(cy_var, 0)[0]
            fo = cspyce.gdpool(fo_var, 0)[0]
            px = cspyce.gdpool(px_var, 0)[0]

            # Check RATIONALE_DESC in label for modification to methane
            # DISTORTION_Y
            if self.filter== 'METHANE': cy = self.update_cy(label, cy)
### line break after colon

            # Construct FOV
            scale = px/fo
            distortion_coeff = [1,0,k1,0,k2]

            self.fov = oops.fov.BarrelFOV(scale,
                                          (self.nsamples, self.frlines),
                                          coefft_uv_from_xy=distortion_coeff,
                                          uv_los=(cx, cy))

        return

    #===========================================================================
    def update_cy(self, label, cy):
        """Look at label RATIONALE_DESC for a correction to DISTORTION_Y for
        some methane images.

        Input:
            label           The label dictionary.
            cy              Uncorrected cy value.

        Output:
            cy              Corrected cy value.

        """
        desc = label['RATIONALE_DESC']
        desc = re.sub('\s+',' ', desc)                     # compress whitespace
### There's a standard way to do this without re:
###     desc = ' '.join(desc.split())
        kv = desc.partition('INS-61504_DISTORTION_Y = ')   # parse keyword
        return float(kv[2].split()[0])                     # parse/convert value

### OK, if all you need to do is get the value following the equal sign, a single
### regular expression will handle the whole task:
###     match = re.match(r'.*\n.*INS-61504_DISTORTION_Y = ([\d\.]+)', RATIONALE_DESC)
###     return float(match.group(1))
###
### I would probably define this outside the function:
###     RATIONALE_RE = re.compile(r'.*\n.*INS-61504_DISTORTION_Y = ([\d\.]+)')
### then...
###     match = _Metadata.RATIONALE_RE.match(RATIONALE_DESC)
###     return float(match.group(1))

#*******************************************************************************
class JUNOCAM(object):
    """A instance-free class to hold JUNOCAM instrument parameters."""

    instrument_kernel = None
    fovs = {}
    initialized = False

    #===========================================================================
    @staticmethod
    def initialize(ck='reconstructed', planets=None, asof=None,
                   spk='reconstructed', gapfill=True,
                   mst_pck=True, irregulars=True):
        """
        Initialize key information about the JUNOCAM instrument; fill in key
        information about the WAC and NAC.

        Must be called first. After the first call, later calls to this function
        are ignored.

        Input:
            ck,spk      'predicted', 'reconstructed', or 'none', depending on
                        which kernels are to be used. Defaults are
                        'reconstructed'. Use 'none' if the kernels are to be
                        managed manually.
            planets     A list of planets to pass to define_solar_system. None
                        or 0 means all.
            asof        Only use SPICE kernels that existed before this date;
                        None to ignore.
            gapfill     True to include gapfill CKs. False otherwise.
            mst_pck     True to include MST PCKs, which update the rotation
                        models for some of the small moons.
            irregulars  True to include the irregular satellites;
                        False otherwise.
        """
### See my comments above about the extraneous input parameters

        # Quick exit after first call
        if JUNOCAM.initialized: return

        # Initialize Juno
        Juno.initialize(ck=ck, planets=planets, asof=asof, spk=spk,
                        gapfill=gapfill,
                        mst_pck=mst_pck, irregulars=irregulars)
        Juno.load_instruments(asof=asof)

        # Construct the SpiceFrame
        ignore = oops.frame.SpiceFrame("JUNO_JUNOCAM")

        JUNOCAM.initialized = True

    #===========================================================================
    @staticmethod
    def reset():
        """Reset the internal JUNOCAM parameters.

        Can be useful for debugging.
        """

        JUNOCAM.instrument_kernel = None
        JUNOCAM.fovs = {}
        JUNOCAM.initialized = False

        Juno.reset()

################################################################################
# UNIT TESTS
################################################################################
import os
import unittest
import oops.backplane.gold_master as gm

from oops.unittester_support import TESTDATA_PARENT_DIRECTORY


<<<<<<< HEAD
#===============================================================================
class Test_Juno_Junocam_GoldMaster(unittest.TestCase):
=======
        obspath = os.path.join(TESTDATA_PARENT_DIRECTORY,
                               'juno/junocam/03/JNCR_2016347_03C00192_V01.img')

        gm.override('Celestial north minus east angles (deg)', 8.)
        gm.override('JUPITER longitude d/dv self-check (deg/pix)', 0.3)
        gm.override('JUPITER:RING azimuth d/du self-check (deg/pix)', 0.1)
        gm.override('JUPITER:RING emission angle, ring minus center (deg)', 8.)
>>>>>>> 8defcb7c

    #===========================================================================
    def setUp(self):
        gm.define_standard_obs('JNCR_2016347_03C00192_V01',
                obspath = os.path.join(TESTDATA_PARENT_DIRECTORY,
                                       'juno/junocam/03/'
                                       'JNCR_2016347_03C00192_V01.img'),
                index   = 5,
                module  = 'hosts.juno.junocam',
                planet  = 'JUPITER',
                moon    = '',
                ring    = '',
<<<<<<< HEAD
                kwargs  = {'snap':False, 'inventory':False, 'border':10})

    #===========================================================================
    def test_1(self):
        gm.override('Celestial north minus east angles (deg)', 8.)
        gm.override('JUPITER:RING azimuth minus longitude wrt Sun (deg)', None)
        gm.override('JUPITER:RING emission angle, ring minus center (deg)', None)
        gm.override('JUPITER:RING incidence angle, ring minus center (deg)', 3.)

        gm.execute_standard_unittest(unittest.TestCase, 'JNCR_2016347_03C00192_V01')

#    #===========================================================================
#    def runTest(self):
#        """
#        Gold master tests for Juno Junocam.
#
#        Docstrings used below to facilitate copy/pasting of multi-line commands.
#        """
#
#        ############################
#        # JNCR_2016347_03C00192_V01
#        ############################
#        """
#        To preview and regenerate gold masters (from pds-oops/oops/backplane/):
#
#        python gold_master.py \
#            ~/Dropbox-SETI/OOPS-Resources/test_data/juno/junocam/03/JNCR_2016347_03C00192_V01.img \
#            --module hosts.juno.junocam \
#            --planet JUPITER \
#            --no-inventory \
#            --preview
#
#        python gold_master.py \
#            ~/Dropbox-SETI/OOPS-Resources/test_data/cassini/ISS/JNCR_2016347_03C00192_V01.img \
#            ~/Dropbox-SETI/OOPS-Resources/test_data/juno/junocam/03/JNCR_2016347_03C00192_V01.img \
#            --module hosts.juno.junocam \
#            --planet JUPITER \
#            --no-inventory \
#            --adopt
#        """
#        gm.override('Celestial north minus east angles (deg)', 8.)
#        gm.override('JUPITER:RING azimuth minus longitude wrt Sun (deg)', None)
#        gm.override('JUPITER:RING emission angle, ring minus center (deg)', None)
#        gm.override('JUPITER:RING incidence angle, ring minus center (deg)', 3.)
#
#        gm.execute_as_unittest(self,
#                obspath = os.path.join(TESTDATA_PARENT_DIRECTORY,
#                                       'juno/junocam/03/'
#                                       'JNCR_2016347_03C00192_V01.img'),
#                index   = 5,
#                module  = 'hosts.juno.junocam',
#                planet  = 'JUPITER',
#                moon    = '',
#                ring    = '',
#                kwargs  = {'snap': False},
#                inventory=False, border=10)     # overrides of defaults

=======
                kwargs  = {'snap': False},
                inventory=False, border=10)     # overrides of defaults
>>>>>>> 8defcb7c

##############################################
if __name__ == '__main__':
    unittest.main(verbosity=2)
################################################################################<|MERGE_RESOLUTION|>--- conflicted
+++ resolved
@@ -444,18 +444,8 @@
 from oops.unittester_support import TESTDATA_PARENT_DIRECTORY
 
 
-<<<<<<< HEAD
 #===============================================================================
 class Test_Juno_Junocam_GoldMaster(unittest.TestCase):
-=======
-        obspath = os.path.join(TESTDATA_PARENT_DIRECTORY,
-                               'juno/junocam/03/JNCR_2016347_03C00192_V01.img')
-
-        gm.override('Celestial north minus east angles (deg)', 8.)
-        gm.override('JUPITER longitude d/dv self-check (deg/pix)', 0.3)
-        gm.override('JUPITER:RING azimuth d/du self-check (deg/pix)', 0.1)
-        gm.override('JUPITER:RING emission angle, ring minus center (deg)', 8.)
->>>>>>> 8defcb7c
 
     #===========================================================================
     def setUp(self):
@@ -468,7 +458,6 @@
                 planet  = 'JUPITER',
                 moon    = '',
                 ring    = '',
-<<<<<<< HEAD
                 kwargs  = {'snap':False, 'inventory':False, 'border':10})
 
     #===========================================================================
@@ -526,11 +515,6 @@
 #                kwargs  = {'snap': False},
 #                inventory=False, border=10)     # overrides of defaults
 
-=======
-                kwargs  = {'snap': False},
-                inventory=False, border=10)     # overrides of defaults
->>>>>>> 8defcb7c
-
 ##############################################
 if __name__ == '__main__':
     unittest.main(verbosity=2)
